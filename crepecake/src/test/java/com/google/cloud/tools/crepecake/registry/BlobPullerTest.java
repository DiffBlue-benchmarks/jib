/*
 * Copyright 2018 Google Inc.
 *
 * Licensed under the Apache License, Version 2.0 (the "License"); you may not
 * use this file except in compliance with the License. You may obtain a copy of
 * the License at
 *
 *      http://www.apache.org/licenses/LICENSE-2.0
 *
 * Unless required by applicable law or agreed to in writing, software
 * distributed under the License is distributed on an "AS IS" BASIS, WITHOUT
 * WARRANTIES OR CONDITIONS OF ANY KIND, either express or implied. See the
 * License for the specific language governing permissions and limitations under
 * the License.
 */

package com.google.cloud.tools.crepecake.registry;

import com.google.cloud.tools.crepecake.blob.Blob;
import com.google.cloud.tools.crepecake.blob.Blobs;
import com.google.cloud.tools.crepecake.hash.CountingDigestOutputStream;
import com.google.cloud.tools.crepecake.http.Response;
import com.google.cloud.tools.crepecake.image.DescriptorDigest;
import com.google.common.io.ByteStreams;
import java.io.ByteArrayOutputStream;
import java.io.IOException;
import java.net.MalformedURLException;
import java.net.URL;
import java.nio.charset.StandardCharsets;
import java.security.DigestException;
import org.junit.Assert;
import org.junit.Before;
import org.junit.Test;
import org.junit.runner.RunWith;
import org.mockito.Mockito;
import org.mockito.junit.MockitoJUnitRunner;

/** Tests for {@link BlobPuller}. */
@RunWith(MockitoJUnitRunner.class)
public class BlobPullerTest {

  private final RegistryEndpointProperties fakeRegistryEndpointProperties =
      new RegistryEndpointProperties("someServerUrl", "someImageName");
  private DescriptorDigest fakeDigest;

<<<<<<< HEAD
  private final ByteArrayOutputStream layerContentOutputStream = new ByteArrayOutputStream();
  private final CountingDigestOutputStream layerOutputStream =
      new CountingDigestOutputStream(layerContentOutputStream);

  private BlobPuller testBlobPuller;
=======
  private final RegistryEndpointProperties fakeRegistryEndpointProperties =
      new RegistryEndpointProperties("someServerUrl", "someImageName");
  private DescriptorDigest fakeDigest;
  private Path temporaryPath;
>>>>>>> bfc7ed00

  private BlobPuller testBlobPuller;

  @Before
  public void setUpFakes() throws DigestException, IOException {
    fakeDigest =
        DescriptorDigest.fromHash(
            "aaaaaaaaaaaaaaaaaaaaaaaaaaaaaaaaaaaaaaaaaaaaaaaaaaaaaaaaaaaaaaaa");
<<<<<<< HEAD

    testBlobPuller = new BlobPuller(fakeRegistryEndpointProperties, fakeDigest, layerOutputStream);
=======
    temporaryPath = temporaryFolder.newFile().toPath();

    testBlobPuller = new BlobPuller(fakeRegistryEndpointProperties, fakeDigest, temporaryPath);
>>>>>>> bfc7ed00
  }

  @Test
  public void testHandleResponse() throws IOException, UnexpectedBlobDigestException {
    Blob testBlob = Blobs.from("some BLOB content");
    DescriptorDigest testBlobDigest = testBlob.writeTo(ByteStreams.nullOutputStream()).getDigest();

    Response mockResponse = Mockito.mock(Response.class);
    Mockito.when(mockResponse.getBody()).thenReturn(testBlob);

    BlobPuller blobPuller =
<<<<<<< HEAD
        new BlobPuller(fakeRegistryEndpointProperties, testBlobDigest, layerOutputStream);
    blobPuller.handleResponse(mockResponse);
=======
        new BlobPuller(fakeRegistryEndpointProperties, testBlobDigest, temporaryPath);
    ByteArrayOutputStream byteArrayOutputStream = new ByteArrayOutputStream();
    BlobDescriptor blobDescriptor =
        blobPuller.handleResponse(mockResponse).writeTo(byteArrayOutputStream);
>>>>>>> bfc7ed00
    Assert.assertEquals(
        "some BLOB content",
        new String(layerContentOutputStream.toByteArray(), StandardCharsets.UTF_8));
    Assert.assertEquals(testBlobDigest, layerOutputStream.toBlobDescriptor().getDigest());
  }

  @Test
  public void testHandleResponse_unexpectedDigest() throws IOException {
    Blob testBlob = Blobs.from("some BLOB content");
    DescriptorDigest testBlobDigest = testBlob.writeTo(ByteStreams.nullOutputStream()).getDigest();

    Response mockResponse = Mockito.mock(Response.class);
    Mockito.when(mockResponse.getBody()).thenReturn(testBlob);

    try {
      testBlobPuller.handleResponse(mockResponse);
      Assert.fail("Receiving an unexpected digest should fail");

    } catch (UnexpectedBlobDigestException ex) {
      Assert.assertEquals(
          "The pulled BLOB has digest '"
              + testBlobDigest
              + "', but the request digest was '"
              + fakeDigest
              + "'",
          ex.getMessage());
    }
  }

  @Test
<<<<<<< HEAD
  public void testInitializer_getApiRoute() throws MalformedURLException {
=======
  public void testGetApiRoute() throws MalformedURLException {
>>>>>>> bfc7ed00
    Assert.assertEquals(
        new URL("http://someApiBase/someImageName/blobs/" + fakeDigest),
        testBlobPuller.getApiRoute("http://someApiBase/"));
  }

  @Test
<<<<<<< HEAD
  public void testInitializer_getActionDescription() {
=======
  public void testGetActionDescription() {
>>>>>>> bfc7ed00
    Assert.assertEquals(
        "pull BLOB for someServerUrl/someImageName with digest " + fakeDigest,
        testBlobPuller.getActionDescription());
  }

  @Test
  public void testGetHttpMethod() {
    Assert.assertEquals("GET", testBlobPuller.getHttpMethod());
<<<<<<< HEAD
=======
  }

  @Test
  public void testGetContent() {
    Assert.assertNull(testBlobPuller.getContent());
  }

  @Test
  public void testGetAccept() {
    Assert.assertEquals(0, testBlobPuller.getAccept().size());
>>>>>>> bfc7ed00
  }
}<|MERGE_RESOLUTION|>--- conflicted
+++ resolved
@@ -43,18 +43,9 @@
       new RegistryEndpointProperties("someServerUrl", "someImageName");
   private DescriptorDigest fakeDigest;
 
-<<<<<<< HEAD
   private final ByteArrayOutputStream layerContentOutputStream = new ByteArrayOutputStream();
   private final CountingDigestOutputStream layerOutputStream =
       new CountingDigestOutputStream(layerContentOutputStream);
-
-  private BlobPuller testBlobPuller;
-=======
-  private final RegistryEndpointProperties fakeRegistryEndpointProperties =
-      new RegistryEndpointProperties("someServerUrl", "someImageName");
-  private DescriptorDigest fakeDigest;
-  private Path temporaryPath;
->>>>>>> bfc7ed00
 
   private BlobPuller testBlobPuller;
 
@@ -63,14 +54,8 @@
     fakeDigest =
         DescriptorDigest.fromHash(
             "aaaaaaaaaaaaaaaaaaaaaaaaaaaaaaaaaaaaaaaaaaaaaaaaaaaaaaaaaaaaaaaa");
-<<<<<<< HEAD
 
     testBlobPuller = new BlobPuller(fakeRegistryEndpointProperties, fakeDigest, layerOutputStream);
-=======
-    temporaryPath = temporaryFolder.newFile().toPath();
-
-    testBlobPuller = new BlobPuller(fakeRegistryEndpointProperties, fakeDigest, temporaryPath);
->>>>>>> bfc7ed00
   }
 
   @Test
@@ -82,15 +67,8 @@
     Mockito.when(mockResponse.getBody()).thenReturn(testBlob);
 
     BlobPuller blobPuller =
-<<<<<<< HEAD
         new BlobPuller(fakeRegistryEndpointProperties, testBlobDigest, layerOutputStream);
     blobPuller.handleResponse(mockResponse);
-=======
-        new BlobPuller(fakeRegistryEndpointProperties, testBlobDigest, temporaryPath);
-    ByteArrayOutputStream byteArrayOutputStream = new ByteArrayOutputStream();
-    BlobDescriptor blobDescriptor =
-        blobPuller.handleResponse(mockResponse).writeTo(byteArrayOutputStream);
->>>>>>> bfc7ed00
     Assert.assertEquals(
         "some BLOB content",
         new String(layerContentOutputStream.toByteArray(), StandardCharsets.UTF_8));
@@ -121,22 +99,14 @@
   }
 
   @Test
-<<<<<<< HEAD
-  public void testInitializer_getApiRoute() throws MalformedURLException {
-=======
   public void testGetApiRoute() throws MalformedURLException {
->>>>>>> bfc7ed00
     Assert.assertEquals(
         new URL("http://someApiBase/someImageName/blobs/" + fakeDigest),
         testBlobPuller.getApiRoute("http://someApiBase/"));
   }
 
   @Test
-<<<<<<< HEAD
-  public void testInitializer_getActionDescription() {
-=======
   public void testGetActionDescription() {
->>>>>>> bfc7ed00
     Assert.assertEquals(
         "pull BLOB for someServerUrl/someImageName with digest " + fakeDigest,
         testBlobPuller.getActionDescription());
@@ -145,8 +115,6 @@
   @Test
   public void testGetHttpMethod() {
     Assert.assertEquals("GET", testBlobPuller.getHttpMethod());
-<<<<<<< HEAD
-=======
   }
 
   @Test
@@ -157,6 +125,5 @@
   @Test
   public void testGetAccept() {
     Assert.assertEquals(0, testBlobPuller.getAccept().size());
->>>>>>> bfc7ed00
   }
 }