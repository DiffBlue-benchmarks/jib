/*
 * Copyright 2017 Google Inc.
 *
 * Licensed under the Apache License, Version 2.0 (the "License"); you may not
 * use this file except in compliance with the License. You may obtain a copy of
 * the License at
 *
 *      http://www.apache.org/licenses/LICENSE-2.0
 *
 * Unless required by applicable law or agreed to in writing, software
 * distributed under the License is distributed on an "AS IS" BASIS, WITHOUT
 * WARRANTIES OR CONDITIONS OF ANY KIND, either express or implied. See the
 * License for the specific language governing permissions and limitations under
 * the License.
 */

package com.google.cloud.tools.crepecake.http;

import com.google.api.client.http.GenericUrl;
import com.google.api.client.http.HttpHeaders;
import com.google.api.client.http.HttpMethods;
import com.google.api.client.http.HttpRequest;
import com.google.api.client.http.HttpRequestFactory;
import com.google.api.client.http.HttpResponse;
import com.google.cloud.tools.crepecake.blob.Blobs;
import java.io.ByteArrayOutputStream;
import java.io.IOException;
import java.nio.charset.StandardCharsets;
import org.junit.Assert;
import org.junit.Before;
import org.junit.Test;
import org.junit.runner.RunWith;
import org.mockito.ArgumentCaptor;
import org.mockito.InjectMocks;
import org.mockito.Mock;
import org.mockito.Mockito;
import org.mockito.junit.MockitoJUnitRunner;

/** Tests for {@link Connection}. */
@RunWith(MockitoJUnitRunner.class)
public class ConnectionTest {

  @Mock private HttpRequestFactory mockHttpRequestFactory;
  @Mock private HttpRequest mockHttpRequest;
  @Mock private HttpResponse mockHttpResponse;

  private final ArgumentCaptor<HttpHeaders> httpHeadersArgumentCaptor =
      ArgumentCaptor.forClass(HttpHeaders.class);
  private final ArgumentCaptor<BlobHttpContent> blobHttpContentArgumentCaptor =
      ArgumentCaptor.forClass(BlobHttpContent.class);

  private final GenericUrl fakeUrl = new GenericUrl("http://crepecake/fake/url");
  private Request fakeRequest;

  @InjectMocks private final Connection testConnection = new Connection(fakeUrl.toURL());

  @Before
  public void setUpMocksAndFakes() throws IOException {
    fakeRequest =
        Request.builder()
<<<<<<< HEAD
            .setBody(fakeBlob)
            .setContentType("fake.content.type")
            .setAccept("fake.accept")
=======
            .setBody(new BlobHttpContent(Blobs.from("crepecake"), "fake.content.type"))
>>>>>>> 89615715
            .setAuthorization(Authorizations.withBasicToken("fake-token"))
            .build();

    Mockito.when(
            mockHttpRequestFactory.buildRequest(
                Mockito.any(String.class), Mockito.eq(fakeUrl), Mockito.any(BlobHttpContent.class)))
        .thenReturn(mockHttpRequest);

    Mockito.when(mockHttpRequest.setHeaders(Mockito.any(HttpHeaders.class)))
        .thenReturn(mockHttpRequest);
    Mockito.when(mockHttpRequest.execute()).thenReturn(mockHttpResponse);
  }

  @Test
  public void testGet() throws IOException {
    testSend(HttpMethods.GET, Connection::get);
  }

  @Test
  public void testPost() throws IOException {
    testSend(HttpMethods.POST, Connection::post);
  }

  @Test
  public void testPut() throws IOException {
    testSend(HttpMethods.PUT, Connection::put);
  }

  @FunctionalInterface
  private interface SendFunction {

    Response send(Connection connection, Request request) throws IOException;
  }

  private void testSend(String httpMethod, SendFunction sendFunction) throws IOException {
    try (Connection connection = testConnection) {
      sendFunction.send(connection, fakeRequest);
    }

    Mockito.verify(mockHttpRequest).setHeaders(httpHeadersArgumentCaptor.capture());
    Mockito.verify(mockHttpResponse).disconnect();

<<<<<<< HEAD
    Assert.assertEquals("fake.content.type", httpHeadersArgumentCaptor.getValue().getContentType());
    Assert.assertEquals("fake.accept", httpHeadersArgumentCaptor.getValue().getAccept());
=======
>>>>>>> 89615715
    Assert.assertEquals(
        "Basic fake-token", httpHeadersArgumentCaptor.getValue().getAuthorization());

    Mockito.verify(mockHttpRequestFactory)
        .buildRequest(
            Mockito.eq(httpMethod), Mockito.eq(fakeUrl), blobHttpContentArgumentCaptor.capture());
    Assert.assertEquals("fake.content.type", blobHttpContentArgumentCaptor.getValue().getType());

    ByteArrayOutputStream byteArrayOutputStream = new ByteArrayOutputStream();
    blobHttpContentArgumentCaptor.getValue().writeTo(byteArrayOutputStream);

    Assert.assertEquals(
        "crepecake", new String(byteArrayOutputStream.toByteArray(), StandardCharsets.UTF_8));
  }
}<|MERGE_RESOLUTION|>--- conflicted
+++ resolved
@@ -26,6 +26,7 @@
 import java.io.ByteArrayOutputStream;
 import java.io.IOException;
 import java.nio.charset.StandardCharsets;
+import java.util.Arrays;
 import org.junit.Assert;
 import org.junit.Before;
 import org.junit.Test;
@@ -58,13 +59,8 @@
   public void setUpMocksAndFakes() throws IOException {
     fakeRequest =
         Request.builder()
-<<<<<<< HEAD
-            .setBody(fakeBlob)
-            .setContentType("fake.content.type")
-            .setAccept("fake.accept")
-=======
+            .setAccept(Arrays.asList("fake.accept", "another.fake.accept"))
             .setBody(new BlobHttpContent(Blobs.from("crepecake"), "fake.content.type"))
->>>>>>> 89615715
             .setAuthorization(Authorizations.withBasicToken("fake-token"))
             .build();
 
@@ -107,11 +103,8 @@
     Mockito.verify(mockHttpRequest).setHeaders(httpHeadersArgumentCaptor.capture());
     Mockito.verify(mockHttpResponse).disconnect();
 
-<<<<<<< HEAD
-    Assert.assertEquals("fake.content.type", httpHeadersArgumentCaptor.getValue().getContentType());
-    Assert.assertEquals("fake.accept", httpHeadersArgumentCaptor.getValue().getAccept());
-=======
->>>>>>> 89615715
+    Assert.assertEquals(
+        "fake.accept,another.fake.accept", httpHeadersArgumentCaptor.getValue().getAccept());
     Assert.assertEquals(
         "Basic fake-token", httpHeadersArgumentCaptor.getValue().getAuthorization());
 
