/*
 * Copyright 2017 Google Inc.
 *
 * Licensed under the Apache License, Version 2.0 (the "License"); you may not
 * use this file except in compliance with the License. You may obtain a copy of
 * the License at
 *
 *      http://www.apache.org/licenses/LICENSE-2.0
 *
 * Unless required by applicable law or agreed to in writing, software
 * distributed under the License is distributed on an "AS IS" BASIS, WITHOUT
 * WARRANTIES OR CONDITIONS OF ANY KIND, either express or implied. See the
 * License for the specific language governing permissions and limitations under
 * the License.
 */

package com.google.cloud.tools.crepecake.image;

import com.google.cloud.tools.crepecake.blob.Blob;
import com.google.cloud.tools.crepecake.blob.BlobDescriptor;
import org.junit.Assert;
import org.junit.Test;
import org.junit.runner.RunWith;
import org.mockito.Mock;
import org.mockito.junit.MockitoJUnitRunner;

/** Tests for {@link Layer}. */
@RunWith(MockitoJUnitRunner.class)
public class LayerTest {

  @Mock private Blob mockUncompressedBlob;
  @Mock private DescriptorDigest mockDescriptorDigest;
  @Mock private BlobDescriptor mockBlobDescriptor;
  @Mock private DescriptorDigest mockDiffId;

  @Test
  public void testNew_unwritten() throws LayerPropertyNotFoundException {
    Layer layer = new UnwrittenLayer(mockUncompressedBlob);

    Assert.assertEquals(mockUncompressedBlob, layer.getBlob());

    try {
      layer.getBlobDescriptor();
      Assert.fail("Blob descriptor should not be available for unwritten layer");
    } catch (LayerPropertyNotFoundException ex) {
      Assert.assertEquals("Blob descriptor not available for unwritten layer", ex.getMessage());
    }

    try {
      layer.getDiffId();
      Assert.fail("Diff ID should not be available for unwritten layer");
    } catch (LayerPropertyNotFoundException ex) {
      Assert.assertEquals("Diff ID not available for unwritten layer", ex.getMessage());
    }
  }

  @Test
  public void testNew_reference() throws LayerPropertyNotFoundException {
    Layer layer = new ReferenceLayer(mockBlobDescriptor, mockDiffId);

    try {
      layer.getBlob();
      Assert.fail("Blob content should not be available for reference layer");
    } catch (LayerPropertyNotFoundException ex) {
      Assert.assertEquals("Blob not available for reference layer", ex.getMessage());
    }

    Assert.assertEquals(mockBlobDescriptor, layer.getBlobDescriptor());
    Assert.assertEquals(mockDiffId, layer.getDiffId());
  }

  @Test
  public void testNew_digestOnly() throws LayerPropertyNotFoundException {
    Layer layer = new DigestOnlyLayer(mockDescriptorDigest);

    try {
      layer.getBlob();
<<<<<<< HEAD
      Assert.fail("Blob content should not be available for reference layer without diff ID");
=======
      Assert.fail("Blob content should not be available for digest-only layer");
>>>>>>> 0f49ec98
    } catch (LayerPropertyNotFoundException ex) {
      Assert.assertEquals("Blob not available for digest-only layer", ex.getMessage());
    }

    Assert.assertFalse(layer.getBlobDescriptor().hasSize());
    Assert.assertEquals(mockDescriptorDigest, layer.getBlobDescriptor().getDigest());

    try {
      layer.getDiffId();
      Assert.fail("Diff ID should not be available for digest-only layer");
    } catch (LayerPropertyNotFoundException ex) {
      Assert.assertEquals("Diff ID not available for digest-only layer", ex.getMessage());
    }
  }

  @Test
  public void testNew_digestOnly() throws LayerPropertyNotFoundException {
    Layer layer = new DigestOnlyLayer(mockDescriptorDigest);

    try {
      layer.getBlob();
      Assert.fail("Blob content should not be available for digest-only layer");
    } catch (LayerPropertyNotFoundException ex) {
      Assert.assertEquals("Blob not available for digest-only layer", ex.getMessage());
    }

    Assert.assertFalse(layer.getBlobDescriptor().hasSize());
    Assert.assertEquals(mockDescriptorDigest, layer.getBlobDescriptor().getDigest());

    try {
      layer.getDiffId();
      Assert.fail("Diff ID should not be available for digest-only layer");
    } catch (LayerPropertyNotFoundException ex) {
      Assert.assertEquals("Diff ID not available for digest-only layer", ex.getMessage());
    }
  }
}<|MERGE_RESOLUTION|>--- conflicted
+++ resolved
@@ -75,32 +75,6 @@
 
     try {
       layer.getBlob();
-<<<<<<< HEAD
-      Assert.fail("Blob content should not be available for reference layer without diff ID");
-=======
-      Assert.fail("Blob content should not be available for digest-only layer");
->>>>>>> 0f49ec98
-    } catch (LayerPropertyNotFoundException ex) {
-      Assert.assertEquals("Blob not available for digest-only layer", ex.getMessage());
-    }
-
-    Assert.assertFalse(layer.getBlobDescriptor().hasSize());
-    Assert.assertEquals(mockDescriptorDigest, layer.getBlobDescriptor().getDigest());
-
-    try {
-      layer.getDiffId();
-      Assert.fail("Diff ID should not be available for digest-only layer");
-    } catch (LayerPropertyNotFoundException ex) {
-      Assert.assertEquals("Diff ID not available for digest-only layer", ex.getMessage());
-    }
-  }
-
-  @Test
-  public void testNew_digestOnly() throws LayerPropertyNotFoundException {
-    Layer layer = new DigestOnlyLayer(mockDescriptorDigest);
-
-    try {
-      layer.getBlob();
       Assert.fail("Blob content should not be available for digest-only layer");
     } catch (LayerPropertyNotFoundException ex) {
       Assert.assertEquals("Blob not available for digest-only layer", ex.getMessage());
