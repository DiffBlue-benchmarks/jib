--- conflicted
+++ resolved
@@ -21,7 +21,6 @@
 import com.google.cloud.tools.crepecake.image.DuplicateLayerException;
 import com.google.cloud.tools.crepecake.image.ImageLayers;
 import com.google.cloud.tools.crepecake.image.LayerPropertyNotFoundException;
-import com.google.common.collect.ImmutableList;
 import java.io.File;
 import java.util.Arrays;
 import java.util.Collections;
@@ -54,7 +53,8 @@
     cacheMetadata.addLayer(testCachedLayerWithMetadata);
 
     Assert.assertEquals(
-        ImmutableList.of(testCachedLayerWithMetadata), cacheMetadata.getLayers().asList());
+        Collections.singletonList(testCachedLayerWithMetadata),
+        cacheMetadata.getLayers().getLayers());
   }
 
   @Test
@@ -85,7 +85,7 @@
         cacheMetadata.filterLayers().byType(CachedLayerType.CLASSES).filter();
 
     Assert.assertEquals(2, filteredLayers.size());
-    for (CachedLayerWithMetadata cachedLayer : filteredLayers.asList()) {
+    for (CachedLayerWithMetadata cachedLayer : filteredLayers) {
       Assert.assertEquals(fakeClassesLayerMetadata, cachedLayer.getMetadata());
     }
   }
@@ -133,7 +133,6 @@
                     Arrays.asList(new File("some/source/file"), new File("some/source/directory"))))
             .filter();
 
-<<<<<<< HEAD
     Assert.assertEquals(3, filteredLayers.size());
     Assert.assertEquals(
         fakeExpectedSourceFilesResourcesLayerMetadata, filteredLayers.get(0).getMetadata());
@@ -141,8 +140,5 @@
         fakeExpectedSourceFilesClassesLayerMetadata, filteredLayers.get(1).getMetadata());
     Assert.assertEquals(
         fakeExpectedSourceFilesResourcesLayerMetadata, filteredLayers.get(2).getMetadata());
-=======
-    Assert.assertThat(cacheMetadata.getLayers().getLayers(), CoreMatchers.hasItem(mockLayer));
->>>>>>> 9592a6f1
   }
 }