/*
 * Copyright 2018 Google Inc.
 *
 * Licensed under the Apache License, Version 2.0 (the "License"); you may not
 * use this file except in compliance with the License. You may obtain a copy of
 * the License at
 *
 *      http://www.apache.org/licenses/LICENSE-2.0
 *
 * Unless required by applicable law or agreed to in writing, software
 * distributed under the License is distributed on an "AS IS" BASIS, WITHOUT
 * WARRANTIES OR CONDITIONS OF ANY KIND, either express or implied. See the
 * License for the specific language governing permissions and limitations under
 * the License.
 */

package com.google.cloud.tools.crepecake.builder;

import com.google.common.io.Resources;
import java.io.IOException;
import java.net.URISyntaxException;
import java.nio.file.Files;
import java.nio.file.Path;
import java.nio.file.Paths;
import java.util.Collections;
<<<<<<< HEAD
import java.util.HashSet;
import java.util.Set;
import java.util.stream.Collectors;
=======
import java.util.List;
>>>>>>> bf52df2e

/** Implementation of {@link SourceFilesConfiguration} that uses test resources. */
class TestSourceFilesConfiguration implements SourceFilesConfiguration {

  private static final Path EXTRACTION_PATH = Paths.get("some", "extraction", "path");

  private final List<Path> dependenciesSourceFiles;
  private final List<Path> resourcesSourceFiles;
  private final List<Path> classesSourceFiles;

  TestSourceFilesConfiguration() throws URISyntaxException, IOException {
    dependenciesSourceFiles =
        Collections.singletonList(
            Paths.get(
                Resources.getResource("application/dependencies/dependency-1.0.0.jar").toURI()));
    resourcesSourceFiles =
<<<<<<< HEAD
        Files.list(Paths.get(Resources.getResource("application/resources/").toURI()))
            .collect(Collectors.toSet());
    classesSourceFiles =
        Files.list(Paths.get(Resources.getResource("application/classes/").toURI()))
            .collect(Collectors.toSet());
=======
        Collections.singletonList(
            Paths.get(Resources.getResource("application/resources/").toURI()));
    classesSourceFiles =
        Collections.singletonList(Paths.get(Resources.getResource("application/classes/").toURI()));
>>>>>>> bf52df2e
  }

  @Override
  public List<Path> getDependenciesFiles() {
    return dependenciesSourceFiles;
  }

  @Override
  public List<Path> getResourcesFiles() {
    return resourcesSourceFiles;
  }

  @Override
  public List<Path> getClassesFiles() {
    return classesSourceFiles;
  }

  @Override
  public Path getDependenciesPathOnImage() {
    return EXTRACTION_PATH.resolve("libs");
  }

  @Override
  public Path getResourcesPathOnImage() {
    return EXTRACTION_PATH.resolve("resources");
  }

  @Override
  public Path getClassesPathOnImage() {
    return EXTRACTION_PATH.resolve("classes");
  }
}<|MERGE_RESOLUTION|>--- conflicted
+++ resolved
@@ -23,13 +23,8 @@
 import java.nio.file.Path;
 import java.nio.file.Paths;
 import java.util.Collections;
-<<<<<<< HEAD
-import java.util.HashSet;
-import java.util.Set;
+import java.util.List;
 import java.util.stream.Collectors;
-=======
-import java.util.List;
->>>>>>> bf52df2e
 
 /** Implementation of {@link SourceFilesConfiguration} that uses test resources. */
 class TestSourceFilesConfiguration implements SourceFilesConfiguration {
@@ -46,18 +41,11 @@
             Paths.get(
                 Resources.getResource("application/dependencies/dependency-1.0.0.jar").toURI()));
     resourcesSourceFiles =
-<<<<<<< HEAD
         Files.list(Paths.get(Resources.getResource("application/resources/").toURI()))
-            .collect(Collectors.toSet());
+            .collect(Collectors.toList());
     classesSourceFiles =
         Files.list(Paths.get(Resources.getResource("application/classes/").toURI()))
-            .collect(Collectors.toSet());
-=======
-        Collections.singletonList(
-            Paths.get(Resources.getResource("application/resources/").toURI()));
-    classesSourceFiles =
-        Collections.singletonList(Paths.get(Resources.getResource("application/classes/").toURI()));
->>>>>>> bf52df2e
+            .collect(Collectors.toList());
   }
 
   @Override
