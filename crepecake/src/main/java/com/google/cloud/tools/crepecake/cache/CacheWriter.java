/*
 * Copyright 2018 Google Inc.
 *
 * Licensed under the Apache License, Version 2.0 (the "License"); you may not
 * use this file except in compliance with the License. You may obtain a copy of
 * the License at
 *
 *      http://www.apache.org/licenses/LICENSE-2.0
 *
 * Unless required by applicable law or agreed to in writing, software
 * distributed under the License is distributed on an "AS IS" BASIS, WITHOUT
 * WARRANTIES OR CONDITIONS OF ANY KIND, either express or implied. See the
 * License for the specific language governing permissions and limitations under
 * the License.
 */

package com.google.cloud.tools.crepecake.cache;

import com.google.cloud.tools.crepecake.blob.Blob;
import com.google.cloud.tools.crepecake.blob.BlobDescriptor;
import com.google.cloud.tools.crepecake.hash.CountingDigestOutputStream;
import com.google.cloud.tools.crepecake.image.DescriptorDigest;
import com.google.cloud.tools.crepecake.image.DigestOnlyLayer;
import com.google.cloud.tools.crepecake.image.ReferenceLayer;
import com.google.cloud.tools.crepecake.image.UnwrittenLayer;
import com.google.common.io.ByteStreams;
import java.io.BufferedInputStream;
import java.io.BufferedOutputStream;
import java.io.IOException;
import java.io.InputStream;
import java.io.OutputStream;
import java.nio.file.Files;
import java.nio.file.Path;
<<<<<<< HEAD
import java.util.zip.GZIPInputStream;
=======
>>>>>>> 33dd43fc
import java.util.zip.GZIPOutputStream;

/** Writes {@link UnwrittenLayer}s to the cache. */
public class CacheWriter {

  private final Cache cache;

  public CacheWriter(Cache cache) {
    this.cache = cache;
  }

  /** Compresses and writes an {@link UnwrittenLayer}'s uncompressed layer content BLOB to cache. */
  public CachedLayer writeLayer(UnwrittenLayer layer) throws IOException {
    // Writes to a temporary file first because the UnwrittenLayer needs to be written first to
    // obtain its digest.
    Path tempLayerFile = Files.createTempFile(cache.getCacheDirectory(), null, null);
    // TODO: Find a way to do this with java.nio.file
    tempLayerFile.toFile().deleteOnExit();

    // Writes the UnwrittenLayer layer BLOB to a file to convert into a CachedLayer.
    try (CountingDigestOutputStream compressedDigestOutputStream =
        new CountingDigestOutputStream(
            new BufferedOutputStream(Files.newOutputStream(tempLayerFile)))) {
      // Writes the layer with GZIP compression. The original bytes are captured as the layer's
      // diff ID and the bytes outputted from the GZIP compression are captured as the layer's
      // content descriptor.
      GZIPOutputStream compressorStream = new GZIPOutputStream(compressedDigestOutputStream);
      DescriptorDigest diffId = layer.getBlob().writeTo(compressorStream).getDigest();

      // The GZIPOutputStream must be closed in order to write out the remaining compressed data.
      compressorStream.close();
      BlobDescriptor compressedBlobDescriptor = compressedDigestOutputStream.toBlobDescriptor();

      // Renames the temporary layer file to the correct filename.
<<<<<<< HEAD
      Path layerFile = getLayerFile(compressedBlobDescriptor.getDigest());
      if (!tempLayerFile.renameTo(layerFile.toFile())) {
=======
      Path layerFile =
          CacheFiles.getLayerFile(cache.getCacheDirectory(), compressedBlobDescriptor.getDigest());
      // TODO: Should probably check for existence of target file and whether or not it's the same.
      try {
        Files.move(tempLayerFile, layerFile);

      } catch (IOException ex) {
>>>>>>> 33dd43fc
        throw new IOException(
            "Could not rename layer "
                + compressedBlobDescriptor.getDigest().getHash()
                + " to "
                + layerFile,
            ex);
      }

      return new CachedLayer(layerFile.toFile(), compressedBlobDescriptor, diffId);
    }
  }

  /**
   * Writes a {@link ReferenceLayer} with its corresponding compressed layer content BLOB to cache.
   */
  public CachedLayer writeLayer(ReferenceLayer layer, Blob layerContent) throws IOException {
    Path layerFile = getLayerFile(layer.getBlobDescriptor().getDigest());

    // Writes the layer content to file.
    try (OutputStream fileOutputStream =
        new BufferedOutputStream(Files.newOutputStream(layerFile))) {
      layerContent.writeTo(fileOutputStream);
    }
    // TODO: Should probably check if the written BLOB has the same digest as expected.
    return new CachedLayer(layerFile.toFile(), layer.getBlobDescriptor(), getDiffId(layerFile));
  }

  /**
   * Writes a {@link DigestOnlyLayer} with its corresponding compressed layer content BLOB to cache.
   */
  public CachedLayer writeLayer(DigestOnlyLayer layer, Blob layerContent) throws IOException {
    Path layerFile = getLayerFile(layer.getBlobDescriptor().getDigest());

    // Writes the layer content to file.
    try (CountingDigestOutputStream compressedDigestOutputStream =
        new CountingDigestOutputStream(
            new BufferedOutputStream(Files.newOutputStream(layerFile)))) {
      layerContent.writeTo(compressedDigestOutputStream);
      compressedDigestOutputStream.close();
      // TODO: Should probably check if the written BLOB has the same digest as expected.
      return new CachedLayer(
          layerFile.toFile(),
          compressedDigestOutputStream.toBlobDescriptor(),
          getDiffId(layerFile));
    }
  }

  /** @return the path to the file for the layer with the specified compressed digest */
  private Path getLayerFile(DescriptorDigest compressedDigest) {
    return CacheFiles.getLayerFile(cache.getCacheDirectory(), compressedDigest);
  }

  /** @return the layer diff ID by decompressing the layer content file */
  private DescriptorDigest getDiffId(Path layerFile) throws IOException {
    CountingDigestOutputStream diffIdCaptureOutputStream =
        new CountingDigestOutputStream(ByteStreams.nullOutputStream());
    try (InputStream fileInputStream = new BufferedInputStream(Files.newInputStream(layerFile));
        GZIPInputStream decompressorStream = new GZIPInputStream(fileInputStream)) {
      ByteStreams.copy(decompressorStream, diffIdCaptureOutputStream);
    }
    return diffIdCaptureOutputStream.toBlobDescriptor().getDigest();
  }
}<|MERGE_RESOLUTION|>--- conflicted
+++ resolved
@@ -31,10 +31,7 @@
 import java.io.OutputStream;
 import java.nio.file.Files;
 import java.nio.file.Path;
-<<<<<<< HEAD
 import java.util.zip.GZIPInputStream;
-=======
->>>>>>> 33dd43fc
 import java.util.zip.GZIPOutputStream;
 
 /** Writes {@link UnwrittenLayer}s to the cache. */
@@ -69,10 +66,6 @@
       BlobDescriptor compressedBlobDescriptor = compressedDigestOutputStream.toBlobDescriptor();
 
       // Renames the temporary layer file to the correct filename.
-<<<<<<< HEAD
-      Path layerFile = getLayerFile(compressedBlobDescriptor.getDigest());
-      if (!tempLayerFile.renameTo(layerFile.toFile())) {
-=======
       Path layerFile =
           CacheFiles.getLayerFile(cache.getCacheDirectory(), compressedBlobDescriptor.getDigest());
       // TODO: Should probably check for existence of target file and whether or not it's the same.
@@ -80,7 +73,6 @@
         Files.move(tempLayerFile, layerFile);
 
       } catch (IOException ex) {
->>>>>>> 33dd43fc
         throw new IOException(
             "Could not rename layer "
                 + compressedBlobDescriptor.getDigest().getHash()
@@ -89,7 +81,7 @@
             ex);
       }
 
-      return new CachedLayer(layerFile.toFile(), compressedBlobDescriptor, diffId);
+      return new CachedLayer(layerFile, compressedBlobDescriptor, diffId);
     }
   }
 
@@ -105,7 +97,7 @@
       layerContent.writeTo(fileOutputStream);
     }
     // TODO: Should probably check if the written BLOB has the same digest as expected.
-    return new CachedLayer(layerFile.toFile(), layer.getBlobDescriptor(), getDiffId(layerFile));
+    return new CachedLayer(layerFile, layer.getBlobDescriptor(), getDiffId(layerFile));
   }
 
   /**
@@ -122,9 +114,7 @@
       compressedDigestOutputStream.close();
       // TODO: Should probably check if the written BLOB has the same digest as expected.
       return new CachedLayer(
-          layerFile.toFile(),
-          compressedDigestOutputStream.toBlobDescriptor(),
-          getDiffId(layerFile));
+          layerFile, compressedDigestOutputStream.toBlobDescriptor(), getDiffId(layerFile));
     }
   }
 
