--- conflicted
+++ resolved
@@ -71,8 +71,7 @@
   }
 
   private CachedLayer buildAndCacheLayer(
-<<<<<<< HEAD
-      CachedLayerType layerType, Set<Path> sourceFiles, Path extractionPath)
+      CachedLayerType layerType, List<Path> sourceFiles, Path extractionPath)
       throws IOException, LayerPropertyNotFoundException, DuplicateLayerException,
           CacheMetadataCorruptedException {
     // Don't build the layer if it exists already.
@@ -81,10 +80,6 @@
       return cachedLayer;
     }
 
-=======
-      CachedLayerType layerType, List<Path> sourceFiles, Path extractionPath)
-      throws IOException, LayerPropertyNotFoundException, DuplicateLayerException {
->>>>>>> 57f32dea
     LayerBuilder layerBuilder = new LayerBuilder(sourceFiles, extractionPath);
 
     return new CacheWriter(cache).writeLayer(layerBuilder, layerType);
