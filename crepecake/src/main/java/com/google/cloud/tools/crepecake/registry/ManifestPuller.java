--- conflicted
+++ resolved
@@ -18,13 +18,9 @@
 
 import com.fasterxml.jackson.databind.ObjectMapper;
 import com.fasterxml.jackson.databind.node.ObjectNode;
-<<<<<<< HEAD
 import com.google.api.client.http.HttpMethods;
 import com.google.cloud.tools.crepecake.blob.Blobs;
 import com.google.cloud.tools.crepecake.http.Request;
-=======
-import com.google.cloud.tools.crepecake.blob.Blobs;
->>>>>>> 8594c45e
 import com.google.cloud.tools.crepecake.http.Response;
 import com.google.cloud.tools.crepecake.image.json.ManifestTemplate;
 import com.google.cloud.tools.crepecake.image.json.UnknownManifestFormatException;
@@ -34,11 +30,7 @@
 import java.io.IOException;
 
 /** Pulls an image's manifest. */
-<<<<<<< HEAD
-class ManifestPuller implements RegistryEndpointProvider {
-=======
 class ManifestPuller implements RegistryEndpointProvider<ManifestTemplate> {
->>>>>>> 8594c45e
 
   private final String imageTag;
 
@@ -73,19 +65,15 @@
     this.imageTag = imageTag;
   }
 
-<<<<<<< HEAD
   @Override
   public void buildRequest(Request.Builder builder) {}
 
-=======
->>>>>>> 8594c45e
   /** Parses the response body into a {@link ManifestTemplate}. */
   @Override
   public ManifestTemplate handleResponse(Response response)
       throws IOException, UnknownManifestFormatException {
     return getManifestTemplateFromJson(Blobs.writeToString(response.getBody()));
   }
-<<<<<<< HEAD
 
   @Override
   public String getApiRouteSuffix() {
@@ -95,12 +83,6 @@
   @Override
   public String getHttpMethod() {
     return HttpMethods.GET;
-=======
-
-  @Override
-  public String getApiRouteSuffix() {
-    return "/manifests/" + imageTag;
->>>>>>> 8594c45e
   }
 
   @Override
