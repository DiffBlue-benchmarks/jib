--- conflicted
+++ resolved
@@ -33,10 +33,7 @@
 import com.google.cloud.tools.crepecake.registry.json.ErrorEntryTemplate;
 import com.google.cloud.tools.crepecake.registry.json.ErrorResponseTemplate;
 import java.io.IOException;
-<<<<<<< HEAD
 import java.io.OutputStream;
-=======
->>>>>>> bfc7ed00
 import java.net.URL;
 import javax.annotation.Nullable;
 import javax.net.ssl.SSLPeerUnverifiedException;
@@ -115,7 +112,6 @@
     ManifestPusher manifestPusher =
         new ManifestPusher(registryEndpointProperties, manifestTemplate, imageTag);
     callRegistryEndpoint(manifestPusher);
-<<<<<<< HEAD
   }
 
   /**
@@ -126,8 +122,6 @@
       throws IOException, RegistryException {
     BlobChecker blobChecker = new BlobChecker(registryEndpointProperties, blobDigest);
     return callRegistryEndpoint(blobChecker);
-=======
->>>>>>> bfc7ed00
   }
 
   /**
@@ -140,12 +134,8 @@
    */
   public Void pullBlob(DescriptorDigest blobDigest, OutputStream destOutputStream)
       throws RegistryException, IOException {
-<<<<<<< HEAD
     BlobPuller blobPuller =
         new BlobPuller(registryEndpointProperties, blobDigest, destOutputStream);
-=======
-    BlobPuller blobPuller = new BlobPuller(registryEndpointProperties, blobDigest, destPath);
->>>>>>> bfc7ed00
     return callRegistryEndpoint(blobPuller);
   }
 
@@ -207,15 +197,6 @@
     }
 
     try (Connection connection = new Connection(url)) {
-<<<<<<< HEAD
-      Request.Builder builder = Request.builder();
-      if (authorization != null) {
-        builder.setAuthorization(authorization);
-      }
-      registryEndpointProvider.buildRequest(builder);
-      Response response =
-          connection.send(registryEndpointProvider.getHttpMethod(), builder.build());
-=======
       Request request =
           Request.builder()
               .setAuthorization(authorization)
@@ -223,67 +204,45 @@
               .setBody(registryEndpointProvider.getContent())
               .build();
       Response response = connection.send(registryEndpointProvider.getHttpMethod(), request);
->>>>>>> bfc7ed00
 
       return registryEndpointProvider.handleResponse(response);
 
     } catch (HttpResponseException ex) {
-<<<<<<< HEAD
       // First, see if the endpoint provider handles an exception as an expected response.
       try {
         return registryEndpointProvider.handleHttpResponseException(ex);
 
       } catch (HttpResponseException httpResponseException) {
-        switch (httpResponseException.getStatusCode()) {
-          case HttpStatusCodes.STATUS_CODE_BAD_REQUEST:
-          case HttpStatusCodes.STATUS_CODE_NOT_FOUND:
-          case HttpStatusCodes.STATUS_CODE_METHOD_NOT_ALLOWED:
-            // The name or reference was invalid.
-            ErrorResponseTemplate errorResponse =
-                JsonTemplateMapper.readJson(
-                    httpResponseException.getContent(), ErrorResponseTemplate.class);
-            RegistryErrorExceptionBuilder registryErrorExceptionBuilder =
-                new RegistryErrorExceptionBuilder(
-                    registryEndpointProvider.getActionDescription(), httpResponseException);
-            for (ErrorEntryTemplate errorEntry : errorResponse.getErrors()) {
-              registryErrorExceptionBuilder.addReason(errorEntry);
-            }
-=======
-      if (ex.getStatusCode() == HttpStatusCodes.STATUS_CODE_BAD_REQUEST
-          || ex.getStatusCode() == HttpStatusCodes.STATUS_CODE_NOT_FOUND
-          || ex.getStatusCode() == HttpStatusCodes.STATUS_CODE_METHOD_NOT_ALLOWED) {
-        // The name or reference was invalid.
-        ErrorResponseTemplate errorResponse =
-            JsonTemplateMapper.readJson(ex.getContent(), ErrorResponseTemplate.class);
-        RegistryErrorExceptionBuilder registryErrorExceptionBuilder =
-            new RegistryErrorExceptionBuilder(registryEndpointProvider.getActionDescription(), ex);
-        for (ErrorEntryTemplate errorEntry : errorResponse.getErrors()) {
-          registryErrorExceptionBuilder.addReason(errorEntry);
-        }
->>>>>>> bfc7ed00
-
-            throw registryErrorExceptionBuilder.build();
-
-<<<<<<< HEAD
-          case HttpStatusCodes.STATUS_CODE_UNAUTHORIZED:
-          case HttpStatusCodes.STATUS_CODE_FORBIDDEN:
-            throw new RegistryUnauthorizedException(httpResponseException);
-=======
-      } else if (ex.getStatusCode() == HttpStatusCodes.STATUS_CODE_UNAUTHORIZED
-          || ex.getStatusCode() == HttpStatusCodes.STATUS_CODE_FORBIDDEN) {
-        throw new RegistryUnauthorizedException(ex);
->>>>>>> bfc7ed00
-
-          case HttpStatusCodes.STATUS_CODE_TEMPORARY_REDIRECT: // Temporary Redirect
-            return callRegistryEndpoint(
-                new URL(httpResponseException.getHeaders().getLocation()),
-                registryEndpointProvider);
-
-          default: // Unknown
-            throw httpResponseException;
+        if (ex.getStatusCode() == HttpStatusCodes.STATUS_CODE_BAD_REQUEST
+            || ex.getStatusCode() == HttpStatusCodes.STATUS_CODE_NOT_FOUND
+            || ex.getStatusCode() == HttpStatusCodes.STATUS_CODE_METHOD_NOT_ALLOWED) {
+          // The name or reference was invalid.
+          ErrorResponseTemplate errorResponse =
+              JsonTemplateMapper.readJson(
+                  httpResponseException.getContent(), ErrorResponseTemplate.class);
+          RegistryErrorExceptionBuilder registryErrorExceptionBuilder =
+              new RegistryErrorExceptionBuilder(
+                  registryEndpointProvider.getActionDescription(), httpResponseException);
+          for (ErrorEntryTemplate errorEntry : errorResponse.getErrors()) {
+            registryErrorExceptionBuilder.addReason(errorEntry);
+          }
+
+          throw registryErrorExceptionBuilder.build();
+
+        } else if (ex.getStatusCode() == HttpStatusCodes.STATUS_CODE_UNAUTHORIZED
+            || ex.getStatusCode() == HttpStatusCodes.STATUS_CODE_FORBIDDEN) {
+          throw new RegistryUnauthorizedException(httpResponseException);
+
+        } else if (ex.getStatusCode() == HttpStatusCodes.STATUS_CODE_TEMPORARY_REDIRECT) {
+          return callRegistryEndpoint(
+              new URL(httpResponseException.getHeaders().getLocation()), registryEndpointProvider);
+
+        } else {
+          // Unknown
+          throw httpResponseException;
         }
       }
-
+      
     } catch (NoHttpResponseException ex) {
       throw new RegistryNoResponseException(ex);
 
