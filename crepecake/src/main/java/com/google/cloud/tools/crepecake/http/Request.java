/*
 * Copyright 2017 Google Inc.
 *
 * Licensed under the Apache License, Version 2.0 (the "License"); you may not
 * use this file except in compliance with the License. You may obtain a copy of
 * the License at
 *
 *      http://www.apache.org/licenses/LICENSE-2.0
 *
 * Unless required by applicable law or agreed to in writing, software
 * distributed under the License is distributed on an "AS IS" BASIS, WITHOUT
 * WARRANTIES OR CONDITIONS OF ANY KIND, either express or implied. See the
 * License for the specific language governing permissions and limitations under
 * the License.
 */

package com.google.cloud.tools.crepecake.http;

import com.google.api.client.http.HttpHeaders;
import javax.annotation.Nullable;

/** Holds an HTTP request. */
public class Request {

  /** The HTTP request headers. */
  private final HttpHeaders headers;

  /** The HTTP request body. */
  @Nullable private BlobHttpContent body;

  public static class Builder {

    private final HttpHeaders headers = new HttpHeaders().setAccept("*/*");
    @Nullable private BlobHttpContent body;

    public Request build() {
      return new Request(this);
    }

    /** Sets the {@code Authorization} header. */
    public Builder setAuthorization(@Nullable Authorization authorization) {
      if (authorization != null) {
        headers.setAuthorization(authorization.toString());
      }
      return this;
    }

<<<<<<< HEAD
    /** Sets the {@code Content-Type} header. */
    public Builder setContentType(String contentType) {
      headers.setContentType(contentType);
      return this;
    }

    /** Sets the {@code Accept} header. */
    public Builder setAccept(String accept) {
      headers.setAccept(accept);
      return this;
    }

    public Builder setBody(Blob body) {
      this.body = new BlobHttpContent(body);
=======
    /** Sets the body and its corresponding {@code Content-Type} header. */
    public Builder setBody(@Nullable BlobHttpContent blobHttpContent) {
      this.body = blobHttpContent;
>>>>>>> 89615715
      return this;
    }
  }

  public static Builder builder() {
    return new Builder();
  }

  private Request(Builder builder) {
    this.headers = builder.headers;
    this.body = builder.body;
  }

  HttpHeaders getHeaders() {
    return headers;
  }

  @Nullable
  BlobHttpContent getHttpContent() {
    return body;
  }
}<|MERGE_RESOLUTION|>--- conflicted
+++ resolved
@@ -17,6 +17,7 @@
 package com.google.cloud.tools.crepecake.http;
 
 import com.google.api.client.http.HttpHeaders;
+import java.util.List;
 import javax.annotation.Nullable;
 
 /** Holds an HTTP request. */
@@ -45,26 +46,15 @@
       return this;
     }
 
-<<<<<<< HEAD
-    /** Sets the {@code Content-Type} header. */
-    public Builder setContentType(String contentType) {
-      headers.setContentType(contentType);
+    /** Sets the {@code Accept} header. */
+    public Builder setAccept(List<String> mimeTypes) {
+      headers.setAccept(String.join(",", mimeTypes));
       return this;
     }
 
-    /** Sets the {@code Accept} header. */
-    public Builder setAccept(String accept) {
-      headers.setAccept(accept);
-      return this;
-    }
-
-    public Builder setBody(Blob body) {
-      this.body = new BlobHttpContent(body);
-=======
     /** Sets the body and its corresponding {@code Content-Type} header. */
     public Builder setBody(@Nullable BlobHttpContent blobHttpContent) {
       this.body = blobHttpContent;
->>>>>>> 89615715
       return this;
     }
   }
