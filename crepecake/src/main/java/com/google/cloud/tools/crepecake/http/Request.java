/*
 * Copyright 2017 Google Inc.
 *
 * Licensed under the Apache License, Version 2.0 (the "License"); you may not
 * use this file except in compliance with the License. You may obtain a copy of
 * the License at
 *
 *      http://www.apache.org/licenses/LICENSE-2.0
 *
 * Unless required by applicable law or agreed to in writing, software
 * distributed under the License is distributed on an "AS IS" BASIS, WITHOUT
 * WARRANTIES OR CONDITIONS OF ANY KIND, either express or implied. See the
 * License for the specific language governing permissions and limitations under
 * the License.
 */

package com.google.cloud.tools.crepecake.http;

import com.google.api.client.http.HttpHeaders;
import java.util.List;
import javax.annotation.Nullable;

/** Holds an HTTP request. */
public class Request {

  /** The HTTP request headers. */
  private final HttpHeaders headers;

  /** The HTTP request body. */
  @Nullable private BlobHttpContent body;

  public static class Builder {

    private final HttpHeaders headers = new HttpHeaders().setAccept("*/*");
    @Nullable private BlobHttpContent body;

    public Request build() {
      return new Request(this);
    }

    /** Sets the {@code Authorization} header. */
    public Builder setAuthorization(@Nullable Authorization authorization) {
      if (authorization != null) {
        headers.setAuthorization(authorization.toString());
      }
      return this;
    }

    /** Sets the {@code Accept} header. */
    public Builder setAccept(List<String> mimeTypes) {
      headers.setAccept(String.join(",", mimeTypes));
      return this;
    }

<<<<<<< HEAD
    /** Sets the {@code Accept} header. */
    public Builder setAccept(String accept) {
      headers.setAccept(accept);
      return this;
    }

    public Builder setBody(Blob body) {
      this.body = new BlobHttpContent(body);
=======
    /** Sets the body and its corresponding {@code Content-Type} header. */
    public Builder setBody(@Nullable BlobHttpContent blobHttpContent) {
      this.body = blobHttpContent;
>>>>>>> bfc7ed00
      return this;
    }
  }

  public static Builder builder() {
    return new Builder();
  }

  private Request(Builder builder) {
    this.headers = builder.headers;
    this.body = builder.body;
  }

  HttpHeaders getHeaders() {
    return headers;
  }

  @Nullable
  BlobHttpContent getHttpContent() {
    return body;
  }
}<|MERGE_RESOLUTION|>--- conflicted
+++ resolved
@@ -52,20 +52,9 @@
       return this;
     }
 
-<<<<<<< HEAD
-    /** Sets the {@code Accept} header. */
-    public Builder setAccept(String accept) {
-      headers.setAccept(accept);
-      return this;
-    }
-
-    public Builder setBody(Blob body) {
-      this.body = new BlobHttpContent(body);
-=======
     /** Sets the body and its corresponding {@code Content-Type} header. */
     public Builder setBody(@Nullable BlobHttpContent blobHttpContent) {
       this.body = blobHttpContent;
->>>>>>> bfc7ed00
       return this;
     }
   }
