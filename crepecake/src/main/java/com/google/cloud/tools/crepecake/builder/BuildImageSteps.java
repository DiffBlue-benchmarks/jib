--- conflicted
+++ resolved
@@ -98,13 +98,8 @@
               .setEntrypoint(getEntrypoint());
       PushImageStep pushImageStep = new PushImageStep(buildConfiguration, pushAuthorization);
       pushImageStep.run(image);
-<<<<<<< HEAD
 
       System.out.println(getEntrypoint());
-
-      // TODO: Integrate any new steps as they are added.
-=======
->>>>>>> 4893bf6c
     }
   }
 
