--- conflicted
+++ resolved
@@ -135,21 +135,4 @@
 
     return Arrays.asList("java", "-cp", entrypoint, buildConfiguration.getMainClass());
   }
-<<<<<<< HEAD
-=======
-
-  /** Adds each of the source files' path on the image to the {@code classPaths} list. */
-  private void addSourceFilesToClassPaths(
-      List<Path> sourceFiles, Path pathOnImage, List<String> classPaths) {
-    sourceFiles.forEach(
-        sourceFile -> {
-          // Resolves the source file's path on the image.
-          Path containerPath = pathOnImage;
-          if (!Files.isDirectory(sourceFile)) {
-            containerPath = containerPath.resolve(sourceFile.getFileName());
-          }
-          classPaths.add(containerPath.toString());
-        });
-  }
->>>>>>> 7dd47639
 }