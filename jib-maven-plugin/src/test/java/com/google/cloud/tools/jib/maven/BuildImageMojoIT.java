/*
 * Copyright 2018 Google Inc.
 *
 * Licensed under the Apache License, Version 2.0 (the "License"); you may not
 * use this file except in compliance with the License. You may obtain a copy of
 * the License at
 *
 *      http://www.apache.org/licenses/LICENSE-2.0
 *
 * Unless required by applicable law or agreed to in writing, software
 * distributed under the License is distributed on an "AS IS" BASIS, WITHOUT
 * WARRANTIES OR CONDITIONS OF ANY KIND, either express or implied. See the
 * License for the specific language governing permissions and limitations under
 * the License.
 */

package com.google.cloud.tools.jib.maven;

import com.google.common.io.CharStreams;
import java.io.IOException;
import java.io.InputStreamReader;
import java.nio.charset.StandardCharsets;
import java.util.Arrays;
import org.apache.maven.it.VerificationException;
import org.apache.maven.it.Verifier;
import org.junit.Assert;
import org.junit.ClassRule;
import org.junit.Rule;
import org.junit.Test;

/** Integration tests for {@link BuildImageMojo}. */
public class BuildImageMojoIT {

  @ClassRule public static final TestPlugin testPlugin = new TestPlugin();

  @Rule public final TestProject testProject = new TestProject(testPlugin);

  @Test
  public void testExecute() throws VerificationException, IOException, InterruptedException {
    Verifier verifier = new Verifier(testProject.getProjectRoot().toString());
    verifier.setAutoclean(false);
    verifier.executeGoal("package");

    // Builds twice, and checks if the second build took less time.
    long lastTime = System.nanoTime();
    verifier.executeGoal("jib:build");
    long timeOne = System.nanoTime() - lastTime;
    lastTime = System.nanoTime();

    verifier.executeGoal("jib:build");
    long timeTwo = System.nanoTime() - lastTime;

    verifier.verifyErrorFreeLog();

<<<<<<< HEAD
    //    System.out.println(
    //        new String(
    //            Files.readAllBytes(Paths.get(verifier.getLogFileName())),
    // StandardCharsets.UTF_8));

=======
>>>>>>> 7fee6a36
    Assert.assertTrue(timeOne > timeTwo);

    // Checks that the built image outputs what was intended.
    runCommand("docker", "pull", "gcr.io/qingyangc-sandbox/jibtestimage:built-with-jib");

    // TODO: Put this in a utility function.
    Process process =
        Runtime.getRuntime()
            .exec("docker run gcr.io/qingyangc-sandbox/jibtestimage:built-with-jib");
    try (InputStreamReader inputStreamReader =
        new InputStreamReader(process.getInputStream(), StandardCharsets.UTF_8)) {
      String output = CharStreams.toString(inputStreamReader);
      Assert.assertEquals("Hello, world\n", output);
    }
    process.waitFor();
  }

  /** Runs a command with naive tokenization by whitespace. */
  private void runCommand(String... command) throws IOException, InterruptedException {
    if (new ProcessBuilder(Arrays.asList(command)).start().waitFor() != 0) {
      throw new IOException("Command '" + String.join(" ", command) + "' failed");
    }
  }
}<|MERGE_RESOLUTION|>--- conflicted
+++ resolved
@@ -52,14 +52,6 @@
 
     verifier.verifyErrorFreeLog();
 
-<<<<<<< HEAD
-    //    System.out.println(
-    //        new String(
-    //            Files.readAllBytes(Paths.get(verifier.getLogFileName())),
-    // StandardCharsets.UTF_8));
-
-=======
->>>>>>> 7fee6a36
     Assert.assertTrue(timeOne > timeTwo);
 
     // Checks that the built image outputs what was intended.
