<?xml version="1.0"?>
<!DOCTYPE module PUBLIC
    "-//Puppy Crawl//DTD Check Configuration 1.3//EN"
    "http://checkstyle.sourceforge.net/dtds/configuration_1_3.dtd">

<!--
    Checkstyle configuration that checks the Google coding conventions from Google Java Style
    that can be found at https://google.github.io/styleguide/javaguide.html.

    Checkstyle is very configurable. Be sure to read the documentation at
    http://checkstyle.sf.net (or in your downloaded distribution).

    To completely disable a check, just comment it out or delete it from the file.

    Authors: Max Vetrenko, Ruslan Diachenko, Roman Ivanov.
 -->

<module name = "Checker">
  <property name="charset" value="UTF-8"/>

  <property name="severity" value="warning"/>

  <property name="fileExtensions" value="java, properties, xml"/>
  <!-- Checks for whitespace                               -->
  <!-- See http://checkstyle.sf.net/config_whitespace.html -->
  <module name="FileTabCharacter">
    <property name="eachLine" value="true"/>
  </module>

  <module name="TreeWalker">
    <module name="OuterTypeFilename"/>
    <module name="IllegalTokenText">
      <property name="tokens" value="STRING_LITERAL, CHAR_LITERAL"/>
      <property name="format" value="\\u00(09|0(a|A)|0(c|C)|0(d|D)|22|27|5(C|c))|\\(0(10|11|12|14|15|42|47)|134)"/>
      <property name="message" value="Consider using special escape sequence instead of octal value or Unicode escaped value."/>
    </module>
    <module name="AvoidEscapedUnicodeCharacters">
      <property name="allowEscapesForControlCharacters" value="true"/>
      <property name="allowByTailComment" value="true"/>
      <property name="allowNonPrintableEscapes" value="true"/>
    </module>
    <module name="LineLength">
      <property name="max" value="100"/>
      <property name="ignorePattern" value="^package.*|^import.*|a href|href|http://|https://|ftp://"/>
    </module>
    <module name="AvoidStarImport"/>
    <module name="OneTopLevelClass"/>
    <module name="NoLineWrap"/>
    <module name="EmptyBlock">
      <property name="option" value="TEXT"/>
      <property name="tokens" value="LITERAL_TRY, LITERAL_FINALLY, LITERAL_IF, LITERAL_ELSE, LITERAL_SWITCH"/>
    </module>
    <module name="NeedBraces"/>
    <module name="LeftCurly"/>
    <module name="RightCurly">
      <property name="id" value="RightCurlySame"/>
      <property name="tokens" value="LITERAL_TRY, LITERAL_CATCH, LITERAL_FINALLY, LITERAL_IF, LITERAL_ELSE, LITERAL_DO"/>
    </module>
    <module name="RightCurly">
      <property name="id" value="RightCurlyAlone"/>
      <property name="option" value="alone"/>
      <property name="tokens" value="CLASS_DEF, METHOD_DEF, CTOR_DEF, LITERAL_FOR, LITERAL_WHILE, STATIC_INIT, INSTANCE_INIT"/>
    </module>
    <module name="WhitespaceAround">
      <property name="allowEmptyConstructors" value="true"/>
      <property name="allowEmptyMethods" value="true"/>
      <property name="allowEmptyTypes" value="true"/>
      <property name="allowEmptyLoops" value="true"/>
      <message key="ws.notFollowed"
               value="WhitespaceAround: ''{0}'' is not followed by whitespace. Empty blocks may only be represented as '{}' when not part of a multi-block statement (4.1.3)"/>
      <message key="ws.notPreceded"
               value="WhitespaceAround: ''{0}'' is not preceded with whitespace."/>
    </module>
    <module name="OneStatementPerLine"/>
    <module name="MultipleVariableDeclarations"/>
    <module name="ArrayTypeStyle"/>
    <module name="MissingSwitchDefault"/>
    <module name="FallThrough"/>
    <module name="UpperEll"/>
    <module name="ModifierOrder"/>
    <module name="EmptyLineSeparator">
      <property name="allowNoEmptyLineBetweenFields" value="true"/>
    </module>
    <module name="SeparatorWrap">
      <property name="id" value="SeparatorWrapDot"/>
      <property name="tokens" value="DOT"/>
      <property name="option" value="nl"/>
    </module>
    <module name="SeparatorWrap">
      <property name="id" value="SeparatorWrapComma"/>
      <property name="tokens" value="COMMA"/>
      <property name="option" value="EOL"/>
    </module>
    <module name="SeparatorWrap">
      <!-- ELLIPSIS is EOL until https://github.com/google/styleguide/issues/258 -->
      <property name="id" value="SeparatorWrapEllipsis"/>
      <property name="tokens" value="ELLIPSIS"/>
      <property name="option" value="EOL"/>
    </module>
    <module name="SeparatorWrap">
      <!-- ARRAY_DECLARATOR is EOL until https://github.com/google/styleguide/issues/259 -->
      <property name="id" value="SeparatorWrapArrayDeclarator"/>
      <property name="tokens" value="ARRAY_DECLARATOR"/>
      <property name="option" value="EOL"/>
    </module>
    <module name="SeparatorWrap">
      <property name="id" value="SeparatorWrapMethodRef"/>
      <property name="tokens" value="METHOD_REF"/>
      <property name="option" value="nl"/>
    </module>
    <module name="PackageName">
      <property name="format" value="^[a-z]+(\.[a-z][a-z0-9]*)*$"/>
      <message key="name.invalidPattern"
               value="Package name ''{0}'' must match pattern ''{1}''."/>
    </module>
    <module name="TypeName">
      <message key="name.invalidPattern"
               value="Type name ''{0}'' must match pattern ''{1}''."/>
    </module>
    <module name="MemberName">
      <property name="format" value="^[a-z][a-z0-9][a-zA-Z0-9]*$"/>
      <message key="name.invalidPattern"
               value="Member name ''{0}'' must match pattern ''{1}''."/>
    </module>
    <module name="ParameterName">
      <property name="format" value="^[a-z]([a-z0-9][a-zA-Z0-9]*)?$"/>
      <message key="name.invalidPattern"
               value="Parameter name ''{0}'' must match pattern ''{1}''."/>
    </module>
    <module name="CatchParameterName">
      <property name="format" value="^[a-z]([a-z0-9][a-zA-Z0-9]*)?$"/>
      <message key="name.invalidPattern"
               value="Catch parameter name ''{0}'' must match pattern ''{1}''."/>
    </module>
    <module name="LocalVariableName">
      <property name="tokens" value="VARIABLE_DEF"/>
      <property name="format" value="^[a-z]([a-z0-9][a-zA-Z0-9]*)?$"/>
      <message key="name.invalidPattern"
               value="Local variable name ''{0}'' must match pattern ''{1}''."/>
    </module>
    <module name="ClassTypeParameterName">
      <property name="format" value="(^[A-Z][0-9]?)$|([A-Z][a-zA-Z0-9]*[T]$)"/>
      <message key="name.invalidPattern"
               value="Class type name ''{0}'' must match pattern ''{1}''."/>
    </module>
    <module name="MethodTypeParameterName">
      <property name="format" value="(^[A-Z][0-9]?)$|([A-Z][a-zA-Z0-9]*[T]$)"/>
      <message key="name.invalidPattern"
               value="Method type name ''{0}'' must match pattern ''{1}''."/>
    </module>
    <module name="InterfaceTypeParameterName">
      <property name="format" value="(^[A-Z][0-9]?)$|([A-Z][a-zA-Z0-9]*[T]$)"/>
      <message key="name.invalidPattern"
               value="Interface type name ''{0}'' must match pattern ''{1}''."/>
    </module>
    <module name="NoFinalizer"/>
    <module name="GenericWhitespace">
      <message key="ws.followed"
               value="GenericWhitespace ''{0}'' is followed by whitespace."/>
      <message key="ws.preceded"
               value="GenericWhitespace ''{0}'' is preceded with whitespace."/>
      <message key="ws.illegalFollow"
               value="GenericWhitespace ''{0}'' should followed by whitespace."/>
      <message key="ws.notPreceded"
               value="GenericWhitespace ''{0}'' is not preceded with whitespace."/>
    </module>
    <!-- handled by google-java-format module name="Indentation">
        <property name="basicOffset" value="2"/>
        <property name="braceAdjustment" value="0"/>
        <property name="caseIndent" value="2"/>
        <property name="throwsIndent" value="4"/>
        <property name="lineWrappingIndentation" value="4"/>
        <property name="arrayInitIndent" value="2"/>
    </module -->
    <module name="AbbreviationAsWordInName">
      <property name="ignoreFinal" value="false"/>
      <property name="allowedAbbreviationLength" value="1"/>
    </module>
    <module name="OverloadMethodsDeclarationOrder"/>
    <module name="CustomImportOrder">
      <property name="sortImportsInGroupAlphabetically" value="true"/>
      <property name="separateLineBetweenGroups" value="true"/>
      <property name="customImportOrderRules" value="STATIC###THIRD_PARTY_PACKAGE"/>
    </module>
    <module name="MethodParamPad"/>
    <module name="NoWhitespaceBefore">
      <property name="tokens" value="COMMA, SEMI, POST_INC, POST_DEC, DOT, ELLIPSIS, METHOD_REF"/>
      <property name="allowLineBreaks" value="true"/>
    </module>
    <module name="ParenPad"/>
    <module name="OperatorWrap">
      <property name="option" value="NL"/>
      <property name="tokens" value="BAND, BOR, BSR, BXOR, DIV, EQUAL, GE, GT, LAND, LE, LITERAL_INSTANCEOF, LOR, LT, MINUS, MOD, NOT_EQUAL, PLUS, QUESTION, SL, SR, STAR, METHOD_REF "/>
    </module>
    <module name="AnnotationLocation">
      <property name="id" value="AnnotationLocationMostCases"/>
      <property name="tokens" value="CLASS_DEF, INTERFACE_DEF, ENUM_DEF, METHOD_DEF, CTOR_DEF"/>
    </module>
    <module name="AnnotationLocation">
      <property name="id" value="AnnotationLocationVariables"/>
      <property name="tokens" value="VARIABLE_DEF"/>
      <property name="allowSamelineMultipleAnnotations" value="true"/>
    </module>
    <module name="NonEmptyAtclauseDescription"/>
    <module name="JavadocTagContinuationIndentation"/>
    <module name="SummaryJavadoc">
      <property name="forbiddenSummaryFragments" value="^@return the *|^This method returns |^A [{]@code [a-zA-Z0-9]+[}]( is a )"/>
    </module>
    <module name="JavadocParagraph"/>
    <module name="AtclauseOrder">
      <property name="tagOrder" value="@param, @return, @throws, @deprecated"/>
      <property name="target" value="CLASS_DEF, INTERFACE_DEF, ENUM_DEF, METHOD_DEF, CTOR_DEF, VARIABLE_DEF"/>
    </module>
    <module name="JavadocMethod">
      <property name="scope" value="public"/>
      <property name="allowMissingParamTags" value="true"/>
      <property name="allowMissingThrowsTags" value="true"/>
      <property name="allowMissingReturnTag" value="true"/>
      <property name="minLineCount" value="2"/>
      <property name="allowedAnnotations" value="Override, Test"/>
      <property name="allowThrowsTagsForSubclasses" value="true"/>
    </module>
    <module name="MethodName">
      <property name="format" value="^[a-z][a-z0-9][a-zA-Z0-9_]*$"/>
      <message key="name.invalidPattern"
               value="Method name ''{0}'' must match pattern ''{1}''."/>
    </module>
    <module name="SingleLineJavadoc">
      <property name="ignoreInlineTags" value="false"/>
<<<<<<< HEAD
      <property name="ignoredTags" value="@link"/>
=======
      <property name="ignoredTags" value="@link, @code"/>
>>>>>>> 85160fa1
    </module>
    <module name="EmptyCatchBlock">
      <property name="exceptionVariableName" value="expected"/>
    </module>
    <module name="CommentsIndentation"/>
  </module>
</module><|MERGE_RESOLUTION|>--- conflicted
+++ resolved
@@ -227,11 +227,7 @@
     </module>
     <module name="SingleLineJavadoc">
       <property name="ignoreInlineTags" value="false"/>
-<<<<<<< HEAD
-      <property name="ignoredTags" value="@link"/>
-=======
       <property name="ignoredTags" value="@link, @code"/>
->>>>>>> 85160fa1
     </module>
     <module name="EmptyCatchBlock">
       <property name="exceptionVariableName" value="expected"/>
