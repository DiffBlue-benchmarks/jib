/*
 * Copyright 2018 Google LLC. All rights reserved.
 *
 * Licensed under the Apache License, Version 2.0 (the "License"); you may not
 * use this file except in compliance with the License. You may obtain a copy of
 * the License at
 *
 *      http://www.apache.org/licenses/LICENSE-2.0
 *
 * Unless required by applicable law or agreed to in writing, software
 * distributed under the License is distributed on an "AS IS" BASIS, WITHOUT
 * WARRANTIES OR CONDITIONS OF ANY KIND, either express or implied. See the
 * License for the specific language governing permissions and limitations under
 * the License.
 */

package com.google.cloud.tools.jib.builder;

import com.google.cloud.tools.jib.configuration.CacheConfiguration;
<<<<<<< HEAD
import com.google.cloud.tools.jib.http.ProxySettings;
=======
import com.google.cloud.tools.jib.configuration.LayerConfiguration;
import com.google.cloud.tools.jib.configuration.Port;
>>>>>>> d4f36b94
import com.google.cloud.tools.jib.image.ImageReference;
import com.google.cloud.tools.jib.image.json.BuildableManifestTemplate;
import com.google.cloud.tools.jib.image.json.V22ManifestTemplate;
import com.google.cloud.tools.jib.registry.credentials.RegistryCredentials;
import com.google.common.base.Preconditions;
import com.google.common.base.Splitter;
import com.google.common.collect.ImmutableList;
import com.google.common.collect.ImmutableMap;
import java.util.ArrayList;
import java.util.List;
import java.util.Map;
import javax.annotation.Nullable;
import javax.lang.model.SourceVersion;

/** Immutable configuration options for the builder process. */
public class BuildConfiguration {

  public static class Builder {

    // All the parameters below are set to their default values.
    @Nullable private ImageReference baseImageReference;
    @Nullable private String baseImageCredentialHelperName;
    @Nullable private RegistryCredentials knownBaseRegistryCredentials;
    @Nullable private ImageReference targetImageReference;
    @Nullable private String targetImageCredentialHelperName;
    @Nullable private RegistryCredentials knownTargetRegistryCredentials;
    @Nullable private String mainClass;
    private ImmutableList<String> javaArguments = ImmutableList.of();
    private ImmutableList<String> jvmFlags = ImmutableList.of();
    private ImmutableMap<String, String> environmentMap = ImmutableMap.of();
    private ImmutableList<Port> exposedPorts = ImmutableList.of();
    private Class<? extends BuildableManifestTemplate> targetFormat = V22ManifestTemplate.class;
    @Nullable private CacheConfiguration applicationLayersCacheConfiguration;
    @Nullable private CacheConfiguration baseImageLayersCacheConfiguration;
    private boolean allowHttp = false;
<<<<<<< HEAD
    @Nullable private ProxySettings proxySettings;
=======
    @Nullable private LayerConfiguration extraFilesLayerConfiguration;
>>>>>>> d4f36b94

    private BuildLogger buildLogger;

    private Builder(BuildLogger buildLogger) {
      this.buildLogger = buildLogger;
    }

    public Builder setBaseImage(@Nullable ImageReference imageReference) {
      baseImageReference = imageReference;
      return this;
    }

    public Builder setTargetImage(@Nullable ImageReference imageReference) {
      targetImageReference = imageReference;
      return this;
    }

    public Builder setBaseImageCredentialHelperName(@Nullable String credentialHelperName) {
      baseImageCredentialHelperName = credentialHelperName;
      return this;
    }

    public Builder setTargetImageCredentialHelperName(@Nullable String credentialHelperName) {
      targetImageCredentialHelperName = credentialHelperName;
      return this;
    }

    public Builder setKnownBaseRegistryCredentials(
        @Nullable RegistryCredentials knownRegistryCrendentials) {
      knownBaseRegistryCredentials = knownRegistryCrendentials;
      return this;
    }

    public Builder setKnownTargetRegistryCredentials(
        @Nullable RegistryCredentials knownRegistryCrendentials) {
      knownTargetRegistryCredentials = knownRegistryCrendentials;
      return this;
    }

    public Builder setMainClass(@Nullable String mainClass) {
      this.mainClass = mainClass;
      return this;
    }

    public Builder setJavaArguments(@Nullable List<String> javaArguments) {
      if (javaArguments != null) {
        Preconditions.checkArgument(!javaArguments.contains(null));
        this.javaArguments = ImmutableList.copyOf(javaArguments);
      }
      return this;
    }

    public Builder setJvmFlags(@Nullable List<String> jvmFlags) {
      if (jvmFlags != null) {
        Preconditions.checkArgument(!jvmFlags.contains(null));
        this.jvmFlags = ImmutableList.copyOf(jvmFlags);
      }
      return this;
    }

    public Builder setEnvironment(@Nullable Map<String, String> environmentMap) {
      if (environmentMap != null) {
        Preconditions.checkArgument(
            !environmentMap.containsKey(null) && !environmentMap.containsValue(null));
        this.environmentMap = ImmutableMap.copyOf(environmentMap);
      }
      return this;
    }

    public Builder setExposedPorts(@Nullable List<Port> exposedPorts) {
      if (exposedPorts != null) {
        Preconditions.checkArgument(!exposedPorts.contains(null));
        this.exposedPorts = ImmutableList.copyOf(exposedPorts);
      }
      return this;
    }

    public Builder setTargetFormat(Class<? extends BuildableManifestTemplate> targetFormat) {
      this.targetFormat = targetFormat;
      return this;
    }

    /**
     * Sets the location of the cache for storing application layers.
     *
     * @param applicationLayersCacheConfiguration the application layers {@link CacheConfiguration}
     * @return this
     */
    public Builder setApplicationLayersCacheConfiguration(
        @Nullable CacheConfiguration applicationLayersCacheConfiguration) {
      this.applicationLayersCacheConfiguration = applicationLayersCacheConfiguration;
      return this;
    }

    /**
     * Sets the location of the cache for storing base image layers.
     *
     * @param baseImageLayersCacheConfiguration the base image layers {@link CacheConfiguration}
     * @return this
     */
    public Builder setBaseImageLayersCacheConfiguration(
        @Nullable CacheConfiguration baseImageLayersCacheConfiguration) {
      this.baseImageLayersCacheConfiguration = baseImageLayersCacheConfiguration;
      return this;
    }

    /**
     * Sets whether or not to allow communication over HTTP (as opposed to HTTPS).
     *
     * @param allowHttp if {@code true}, insecure connections will be allowed
     * @return this
     */
    public Builder setAllowHttp(boolean allowHttp) {
      this.allowHttp = allowHttp;
      return this;
    }

<<<<<<< HEAD
    public Builder setProxySettings(@Nullable ProxySettings proxySettings) {
      this.proxySettings = proxySettings;
=======
    /**
     * Sets the {@link LayerConfiguration} for an extra layer.
     *
     * @param extraFilesLayerConfiguration the layer configuration for the extra layer
     * @return this
     */
    public Builder setExtraFilesLayerConfiguration(
        @Nullable LayerConfiguration extraFilesLayerConfiguration) {
      this.extraFilesLayerConfiguration = extraFilesLayerConfiguration;
>>>>>>> d4f36b94
      return this;
    }

    /** @return the corresponding build configuration */
    public BuildConfiguration build() {
      // Validates the parameters.
      List<String> errorMessages = new ArrayList<>();
      if (baseImageReference == null) {
        errorMessages.add("base image is required but not set");
      }
      if (targetImageReference == null) {
        errorMessages.add("target image is required but not set");
      }
      if (mainClass == null) {
        errorMessages.add("main class is required but not set");
      }

      switch (errorMessages.size()) {
        case 0: // No errors
          if (baseImageReference == null || targetImageReference == null || mainClass == null) {
            throw new IllegalStateException("Required fields should not be null");
          }
          if (baseImageReference.usesDefaultTag()) {
            buildLogger.warn(
                "Base image '"
                    + baseImageReference
                    + "' does not use a specific image digest - build may not be reproducible");
          }
          return new BuildConfiguration(
              buildLogger,
              baseImageReference,
              baseImageCredentialHelperName,
              knownBaseRegistryCredentials,
              targetImageReference,
              targetImageCredentialHelperName,
              knownTargetRegistryCredentials,
              mainClass,
              javaArguments,
              jvmFlags,
              environmentMap,
              exposedPorts,
              targetFormat,
              applicationLayersCacheConfiguration,
              baseImageLayersCacheConfiguration,
              allowHttp,
<<<<<<< HEAD
              proxySettings);
=======
              extraFilesLayerConfiguration);
>>>>>>> d4f36b94

        case 1:
          throw new IllegalStateException(errorMessages.get(0));

        case 2:
          throw new IllegalStateException(errorMessages.get(0) + " and " + errorMessages.get(1));

        default:
          // Appends the descriptions in correct grammar.
          StringBuilder errorMessage = new StringBuilder(errorMessages.get(0));
          for (int errorMessageIndex = 1;
              errorMessageIndex < errorMessages.size();
              errorMessageIndex++) {
            if (errorMessageIndex == errorMessages.size() - 1) {
              errorMessage.append(", and ");
            } else {
              errorMessage.append(", ");
            }
            errorMessage.append(errorMessages.get(errorMessageIndex));
          }
          throw new IllegalStateException(errorMessage.toString());
      }
    }
  }

  /**
   * @param className the class name to check
   * @return {@code true} if {@code className} is a valid Java class name; {@code false} otherwise
   */
  public static boolean isValidJavaClass(String className) {
    for (String part : Splitter.on('.').split(className)) {
      if (!SourceVersion.isIdentifier(part)) {
        return false;
      }
    }
    return true;
  }

  public static Builder builder(BuildLogger buildLogger) {
    return new Builder(buildLogger);
  }

  private final BuildLogger buildLogger;
  private final ImageReference baseImageReference;
  @Nullable private final String baseImageCredentialHelperName;
  @Nullable private final RegistryCredentials knownBaseRegistryCredentials;
  private final ImageReference targetImageReference;
  @Nullable private final String targetImageCredentialHelperName;
  @Nullable private final RegistryCredentials knownTargetRegistryCredentials;
  private final String mainClass;
  private final ImmutableList<String> javaArguments;
  private final ImmutableList<String> jvmFlags;
  private final ImmutableMap<String, String> environmentMap;
  private final ImmutableList<Port> exposedPorts;
  private final Class<? extends BuildableManifestTemplate> targetFormat;
  @Nullable private final CacheConfiguration applicationLayersCacheConfiguration;
  @Nullable private final CacheConfiguration baseImageLayersCacheConfiguration;
  private final boolean allowHttp;
<<<<<<< HEAD
  private final ProxySettings proxySettings;
=======
  @Nullable private final LayerConfiguration extraFilesLayerConfiguration;
>>>>>>> d4f36b94

  /** Instantiate with {@link Builder#build}. */
  private BuildConfiguration(
      BuildLogger buildLogger,
      ImageReference baseImageReference,
      @Nullable String baseImageCredentialHelperName,
      @Nullable RegistryCredentials knownBaseRegistryCredentials,
      ImageReference targetImageReference,
      @Nullable String targetImageCredentialHelperName,
      @Nullable RegistryCredentials knownTargetRegistryCredentials,
      String mainClass,
      ImmutableList<String> javaArguments,
      ImmutableList<String> jvmFlags,
      ImmutableMap<String, String> environmentMap,
      ImmutableList<Port> exposedPorts,
      Class<? extends BuildableManifestTemplate> targetFormat,
      @Nullable CacheConfiguration applicationLayersCacheConfiguration,
      @Nullable CacheConfiguration baseImageLayersCacheConfiguration,
      boolean allowHttp,
<<<<<<< HEAD
      ProxySettings proxySettings) {
=======
      @Nullable LayerConfiguration extraFilesLayerConfiguration) {
>>>>>>> d4f36b94
    this.buildLogger = buildLogger;
    this.baseImageReference = baseImageReference;
    this.baseImageCredentialHelperName = baseImageCredentialHelperName;
    this.knownBaseRegistryCredentials = knownBaseRegistryCredentials;
    this.targetImageReference = targetImageReference;
    this.targetImageCredentialHelperName = targetImageCredentialHelperName;
    this.knownTargetRegistryCredentials = knownTargetRegistryCredentials;
    this.mainClass = mainClass;
    this.javaArguments = javaArguments;
    this.jvmFlags = jvmFlags;
    this.environmentMap = environmentMap;
    this.exposedPorts = exposedPorts;
    this.targetFormat = targetFormat;
    this.applicationLayersCacheConfiguration = applicationLayersCacheConfiguration;
    this.baseImageLayersCacheConfiguration = baseImageLayersCacheConfiguration;
    this.allowHttp = allowHttp;
<<<<<<< HEAD
    this.proxySettings = proxySettings;
=======
    this.extraFilesLayerConfiguration = extraFilesLayerConfiguration;
>>>>>>> d4f36b94
  }

  public BuildLogger getBuildLogger() {
    return buildLogger;
  }

  public ImageReference getBaseImageReference() {
    return baseImageReference;
  }

  public String getBaseImageRegistry() {
    return baseImageReference.getRegistry();
  }

  public String getBaseImageRepository() {
    return baseImageReference.getRepository();
  }

  public String getBaseImageTag() {
    return baseImageReference.getTag();
  }

  @Nullable
  public String getBaseImageCredentialHelperName() {
    return baseImageCredentialHelperName;
  }

  @Nullable
  public RegistryCredentials getKnownBaseRegistryCredentials() {
    return knownBaseRegistryCredentials;
  }

  public ImageReference getTargetImageReference() {
    return targetImageReference;
  }

  public String getTargetImageRegistry() {
    return targetImageReference.getRegistry();
  }

  public String getTargetImageRepository() {
    return targetImageReference.getRepository();
  }

  public String getTargetImageTag() {
    return targetImageReference.getTag();
  }

  @Nullable
  public String getTargetImageCredentialHelperName() {
    return targetImageCredentialHelperName;
  }

  @Nullable
  public RegistryCredentials getKnownTargetRegistryCredentials() {
    return knownTargetRegistryCredentials;
  }

  public String getMainClass() {
    return mainClass;
  }

  public ImmutableList<String> getJavaArguments() {
    return javaArguments;
  }

  public ImmutableList<String> getJvmFlags() {
    return jvmFlags;
  }

  public ImmutableMap<String, String> getEnvironment() {
    return environmentMap;
  }

  public ImmutableList<Port> getExposedPorts() {
    return exposedPorts;
  }

  public Class<? extends BuildableManifestTemplate> getTargetFormat() {
    return targetFormat;
  }

  /**
   * Gets the location of the cache for storing application layers.
   *
   * @return the application layers {@link CacheConfiguration}, or {@code null} if not set
   */
  @Nullable
  public CacheConfiguration getApplicationLayersCacheConfiguration() {
    return applicationLayersCacheConfiguration;
  }

  /**
   * Gets the location of the cache for storing base image layers.
   *
   * @return the base image layers {@link CacheConfiguration}, or {@code null} if not set
   */
  @Nullable
  public CacheConfiguration getBaseImageLayersCacheConfiguration() {
    return baseImageLayersCacheConfiguration;
  }

  /**
   * Gets whether or not to allow communication over HTTP (as opposed to HTTPS).
   *
   * @return {@code true} if insecure connections will be allowed; {@code false} otherwise
   */
  public boolean getAllowHttp() {
    return allowHttp;
  }

<<<<<<< HEAD
  public ProxySettings getProxySettings() {
    return proxySettings;
=======
  /**
   * Gets the {@link LayerConfiguration} for an extra layer.
   *
   * @return the layer configuration
   */
  @Nullable
  public LayerConfiguration getExtraFilesLayerConfiguration() {
    return extraFilesLayerConfiguration;
>>>>>>> d4f36b94
  }
}<|MERGE_RESOLUTION|>--- conflicted
+++ resolved
@@ -17,12 +17,9 @@
 package com.google.cloud.tools.jib.builder;
 
 import com.google.cloud.tools.jib.configuration.CacheConfiguration;
-<<<<<<< HEAD
-import com.google.cloud.tools.jib.http.ProxySettings;
-=======
 import com.google.cloud.tools.jib.configuration.LayerConfiguration;
 import com.google.cloud.tools.jib.configuration.Port;
->>>>>>> d4f36b94
+import com.google.cloud.tools.jib.http.ProxySettings;
 import com.google.cloud.tools.jib.image.ImageReference;
 import com.google.cloud.tools.jib.image.json.BuildableManifestTemplate;
 import com.google.cloud.tools.jib.image.json.V22ManifestTemplate;
@@ -58,11 +55,8 @@
     @Nullable private CacheConfiguration applicationLayersCacheConfiguration;
     @Nullable private CacheConfiguration baseImageLayersCacheConfiguration;
     private boolean allowHttp = false;
-<<<<<<< HEAD
     @Nullable private ProxySettings proxySettings;
-=======
     @Nullable private LayerConfiguration extraFilesLayerConfiguration;
->>>>>>> d4f36b94
 
     private BuildLogger buildLogger;
 
@@ -180,10 +174,11 @@
       return this;
     }
 
-<<<<<<< HEAD
     public Builder setProxySettings(@Nullable ProxySettings proxySettings) {
       this.proxySettings = proxySettings;
-=======
+      return this;
+    }
+
     /**
      * Sets the {@link LayerConfiguration} for an extra layer.
      *
@@ -193,7 +188,6 @@
     public Builder setExtraFilesLayerConfiguration(
         @Nullable LayerConfiguration extraFilesLayerConfiguration) {
       this.extraFilesLayerConfiguration = extraFilesLayerConfiguration;
->>>>>>> d4f36b94
       return this;
     }
 
@@ -239,11 +233,8 @@
               applicationLayersCacheConfiguration,
               baseImageLayersCacheConfiguration,
               allowHttp,
-<<<<<<< HEAD
-              proxySettings);
-=======
+              proxySettings,
               extraFilesLayerConfiguration);
->>>>>>> d4f36b94
 
         case 1:
           throw new IllegalStateException(errorMessages.get(0));
@@ -302,11 +293,8 @@
   @Nullable private final CacheConfiguration applicationLayersCacheConfiguration;
   @Nullable private final CacheConfiguration baseImageLayersCacheConfiguration;
   private final boolean allowHttp;
-<<<<<<< HEAD
-  private final ProxySettings proxySettings;
-=======
+  @Nullable private final ProxySettings proxySettings;
   @Nullable private final LayerConfiguration extraFilesLayerConfiguration;
->>>>>>> d4f36b94
 
   /** Instantiate with {@link Builder#build}. */
   private BuildConfiguration(
@@ -326,11 +314,8 @@
       @Nullable CacheConfiguration applicationLayersCacheConfiguration,
       @Nullable CacheConfiguration baseImageLayersCacheConfiguration,
       boolean allowHttp,
-<<<<<<< HEAD
-      ProxySettings proxySettings) {
-=======
+      ProxySettings proxySettings,
       @Nullable LayerConfiguration extraFilesLayerConfiguration) {
->>>>>>> d4f36b94
     this.buildLogger = buildLogger;
     this.baseImageReference = baseImageReference;
     this.baseImageCredentialHelperName = baseImageCredentialHelperName;
@@ -347,11 +332,8 @@
     this.applicationLayersCacheConfiguration = applicationLayersCacheConfiguration;
     this.baseImageLayersCacheConfiguration = baseImageLayersCacheConfiguration;
     this.allowHttp = allowHttp;
-<<<<<<< HEAD
     this.proxySettings = proxySettings;
-=======
     this.extraFilesLayerConfiguration = extraFilesLayerConfiguration;
->>>>>>> d4f36b94
   }
 
   public BuildLogger getBuildLogger() {
@@ -463,10 +445,10 @@
     return allowHttp;
   }
 
-<<<<<<< HEAD
   public ProxySettings getProxySettings() {
     return proxySettings;
-=======
+  }
+
   /**
    * Gets the {@link LayerConfiguration} for an extra layer.
    *
@@ -475,6 +457,5 @@
   @Nullable
   public LayerConfiguration getExtraFilesLayerConfiguration() {
     return extraFilesLayerConfiguration;
->>>>>>> d4f36b94
   }
 }