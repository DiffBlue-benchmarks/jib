--- conflicted
+++ resolved
@@ -24,6 +24,7 @@
 import com.google.cloud.tools.jib.cache.CacheWriter;
 import com.google.cloud.tools.jib.cache.CachedLayer;
 import com.google.cloud.tools.jib.http.Authorization;
+import com.google.cloud.tools.jib.http.Connection;
 import com.google.cloud.tools.jib.image.DescriptorDigest;
 import com.google.cloud.tools.jib.registry.RegistryClient;
 import com.google.cloud.tools.jib.registry.RegistryException;
@@ -69,16 +70,9 @@
   public CachedLayer call() throws IOException, RegistryException {
     try (Timer ignored =
         new Timer(buildConfiguration.getBuildLogger(), String.format(DESCRIPTION, layerDigest))) {
-<<<<<<< HEAD
-      RegistryClient.Factory registryClientFactory =
-          RegistryClient.factory(
-              buildConfiguration.getBaseImageRegistry(),
-              buildConfiguration.getBaseImageRepository(),
-              buildConfiguration.getProxySettings());
-=======
->>>>>>> d4f36b94
       RegistryClient registryClient =
           RegistryClient.factory(
+                  url -> new Connection(url, buildConfiguration.getProxySettings()), 
                   buildConfiguration.getBaseImageRegistry(),
                   buildConfiguration.getBaseImageRepository())
               .setAllowHttp(buildConfiguration.getAllowHttp())
