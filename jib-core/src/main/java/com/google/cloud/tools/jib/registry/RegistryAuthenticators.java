/*
 * Copyright 2017 Google LLC. All rights reserved.
 *
 * Licensed under the Apache License, Version 2.0 (the "License"); you may not
 * use this file except in compliance with the License. You may obtain a copy of
 * the License at
 *
 *      http://www.apache.org/licenses/LICENSE-2.0
 *
 * Unless required by applicable law or agreed to in writing, software
 * distributed under the License is distributed on an "AS IS" BASIS, WITHOUT
 * WARRANTIES OR CONDITIONS OF ANY KIND, either express or implied. See the
 * License for the specific language governing permissions and limitations under
 * the License.
 */

package com.google.cloud.tools.jib.registry;

import com.google.cloud.tools.jib.http.ProxySettings;
import java.io.IOException;
import java.net.MalformedURLException;
import javax.annotation.Nullable;

/** Static initializers for {@link RegistryAuthenticator}. */
public abstract class RegistryAuthenticators {

  public static RegistryAuthenticator forDockerHub(String repository, ProxySettings proxySettings) {
    return new RegistryAuthenticator(
        "https://auth.docker.io/token", "registry.docker.io", repository, proxySettings);
  }

  /**
   * Gets a {@link RegistryAuthenticator} for a custom registry server and repository.
   *
   * @param serverUrl the server URL for the registry (for example, {@code gcr.io})
   * @param repository the image/repository name (also known as, namespace)
   * @return the {@link RegistryAuthenticator} to authenticate pulls/pushes with the registry, or
   *     {@code null} if no token authentication is necessary
   * @throws RegistryAuthenticationFailedException if failed to create the registry authenticator
   * @throws IOException if communicating with the endpoint fails
   * @throws RegistryException if communicating with the endpoint fails
   */
  @Nullable
  public static RegistryAuthenticator forOther(String serverUrl, String repository, ProxySettings proxySettings)
      throws RegistryAuthenticationFailedException, IOException, RegistryException {
    try {
<<<<<<< HEAD
      return RegistryClient.factory(serverUrl, repository, proxySettings)
          .newWithAuthorization(null)
=======
      return RegistryClient.factory(serverUrl, repository)
          .newRegistryClient()
>>>>>>> d4f36b94
          .getRegistryAuthenticator();

    } catch (MalformedURLException ex) {
      throw new RegistryAuthenticationFailedException(ex);

    } catch (InsecureRegistryException ex) {
      // HTTP is not allowed, so just return null.
      return null;
    }
  }
}<|MERGE_RESOLUTION|>--- conflicted
+++ resolved
@@ -16,18 +16,15 @@
 
 package com.google.cloud.tools.jib.registry;
 
-import com.google.cloud.tools.jib.http.ProxySettings;
+import com.google.cloud.tools.jib.http.Connection;
 import java.io.IOException;
 import java.net.MalformedURLException;
+import java.net.URL;
+import java.util.function.Function;
 import javax.annotation.Nullable;
 
 /** Static initializers for {@link RegistryAuthenticator}. */
 public abstract class RegistryAuthenticators {
-
-  public static RegistryAuthenticator forDockerHub(String repository, ProxySettings proxySettings) {
-    return new RegistryAuthenticator(
-        "https://auth.docker.io/token", "registry.docker.io", repository, proxySettings);
-  }
 
   /**
    * Gets a {@link RegistryAuthenticator} for a custom registry server and repository.
@@ -41,16 +38,12 @@
    * @throws RegistryException if communicating with the endpoint fails
    */
   @Nullable
-  public static RegistryAuthenticator forOther(String serverUrl, String repository, ProxySettings proxySettings)
+  public static RegistryAuthenticator forOther(
+      Function<URL, Connection> connectionFactory, String serverUrl, String repository)
       throws RegistryAuthenticationFailedException, IOException, RegistryException {
     try {
-<<<<<<< HEAD
-      return RegistryClient.factory(serverUrl, repository, proxySettings)
-          .newWithAuthorization(null)
-=======
-      return RegistryClient.factory(serverUrl, repository)
+      return RegistryClient.factory(connectionFactory, serverUrl, repository)
           .newRegistryClient()
->>>>>>> d4f36b94
           .getRegistryAuthenticator();
 
     } catch (MalformedURLException ex) {
