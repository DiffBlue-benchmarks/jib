--- conflicted
+++ resolved
@@ -20,6 +20,7 @@
 import com.google.api.client.http.HttpStatusCodes;
 import com.google.cloud.tools.jib.blob.Blob;
 import com.google.cloud.tools.jib.blob.Blobs;
+import com.google.cloud.tools.jib.http.Connection;
 import com.google.cloud.tools.jib.image.DescriptorDigest;
 import com.google.cloud.tools.jib.image.json.ManifestTemplate;
 import com.google.cloud.tools.jib.image.json.V22ManifestTemplate;
@@ -37,18 +38,11 @@
   @Test
   public void testPush_missingBlobs() throws IOException, RegistryException {
     RegistryClient registryClient =
-<<<<<<< HEAD
-        RegistryClient.factory("gcr.io", "distroless/java", null).newWithAuthorization(null);
-    ManifestTemplate manifestTemplate = registryClient.pullManifest("latest");
-
-    registryClient = RegistryClient.factory("localhost:5000", "busybox", null).newAllowHttp();
-=======
-        RegistryClient.factory("gcr.io", "distroless/java").newRegistryClient();
+        RegistryClient.factory(Connection::new, "gcr.io", "distroless/java").newRegistryClient();
     ManifestTemplate manifestTemplate = registryClient.pullManifest("latest");
 
     registryClient =
-        RegistryClient.factory("localhost:5000", "busybox").setAllowHttp(true).newRegistryClient();
->>>>>>> d4f36b94
+        RegistryClient.factory(Connection::new, "localhost:5000", "busybox").setAllowHttp(true).newRegistryClient();
     try {
       registryClient.pushManifest((V22ManifestTemplate) manifestTemplate, "latest");
       Assert.fail("Pushing manifest without its BLOBs should fail");
@@ -80,13 +74,9 @@
 
     // Pushes the BLOBs.
     RegistryClient registryClient =
-<<<<<<< HEAD
-        RegistryClient.factory("localhost:5000", "testimage", null).newAllowHttp();
-=======
-        RegistryClient.factory("localhost:5000", "testimage")
+        RegistryClient.factory(Connection::new, "localhost:5000", "testimage")
             .setAllowHttp(true)
             .newRegistryClient();
->>>>>>> d4f36b94
     Assert.assertFalse(registryClient.pushBlob(testLayerBlobDigest, testLayerBlob));
     Assert.assertFalse(
         registryClient.pushBlob(
