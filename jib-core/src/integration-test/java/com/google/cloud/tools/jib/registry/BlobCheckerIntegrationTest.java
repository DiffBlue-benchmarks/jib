/*
 * Copyright 2018 Google LLC. All rights reserved.
 *
 * Licensed under the Apache License, Version 2.0 (the "License"); you may not
 * use this file except in compliance with the License. You may obtain a copy of
 * the License at
 *
 *      http://www.apache.org/licenses/LICENSE-2.0
 *
 * Unless required by applicable law or agreed to in writing, software
 * distributed under the License is distributed on an "AS IS" BASIS, WITHOUT
 * WARRANTIES OR CONDITIONS OF ANY KIND, either express or implied. See the
 * License for the specific language governing permissions and limitations under
 * the License.
 */

package com.google.cloud.tools.jib.registry;

import com.google.cloud.tools.jib.image.DescriptorDigest;
import com.google.cloud.tools.jib.image.json.V22ManifestTemplate;
import java.io.IOException;
import java.security.DigestException;
import org.junit.Assert;
import org.junit.ClassRule;
import org.junit.Test;

/** Integration tests for {@link BlobChecker}. */
public class BlobCheckerIntegrationTest {

  @ClassRule public static LocalRegistry localRegistry = new LocalRegistry(5000);

  @Test
  public void testCheck_exists() throws IOException, RegistryException {
    RegistryClient registryClient =
<<<<<<< HEAD
        RegistryClient.factory("localhost:5000", "busybox", null).newAllowHttp();
=======
        RegistryClient.factory("localhost:5000", "busybox").setAllowHttp(true).newRegistryClient();
>>>>>>> d4f36b94
    V22ManifestTemplate manifestTemplate =
        registryClient.pullManifest("latest", V22ManifestTemplate.class);
    DescriptorDigest blobDigest = manifestTemplate.getLayers().get(0).getDigest();

    Assert.assertEquals(blobDigest, registryClient.checkBlob(blobDigest).getDigest());
  }

  @Test
  public void testCheck_doesNotExist() throws IOException, RegistryException, DigestException {
    RegistryClient registryClient =
<<<<<<< HEAD
        RegistryClient.factory("localhost:5000", "busybox", null).newAllowHttp();
=======
        RegistryClient.factory("localhost:5000", "busybox").setAllowHttp(true).newRegistryClient();
>>>>>>> d4f36b94
    DescriptorDigest fakeBlobDigest =
        DescriptorDigest.fromHash(
            "aaaaaaaaaaaaaaaaaaaaaaaaaaaaaaaaaaaaaaaaaaaaaaaaaaaaaaaaaaaaaaaa");

    Assert.assertEquals(null, registryClient.checkBlob(fakeBlobDigest));
  }
}<|MERGE_RESOLUTION|>--- conflicted
+++ resolved
@@ -16,6 +16,7 @@
 
 package com.google.cloud.tools.jib.registry;
 
+import com.google.cloud.tools.jib.http.Connection;
 import com.google.cloud.tools.jib.image.DescriptorDigest;
 import com.google.cloud.tools.jib.image.json.V22ManifestTemplate;
 import java.io.IOException;
@@ -32,11 +33,7 @@
   @Test
   public void testCheck_exists() throws IOException, RegistryException {
     RegistryClient registryClient =
-<<<<<<< HEAD
-        RegistryClient.factory("localhost:5000", "busybox", null).newAllowHttp();
-=======
-        RegistryClient.factory("localhost:5000", "busybox").setAllowHttp(true).newRegistryClient();
->>>>>>> d4f36b94
+        RegistryClient.factory(Connection::new, "localhost:5000", "busybox").setAllowHttp(true).newRegistryClient();
     V22ManifestTemplate manifestTemplate =
         registryClient.pullManifest("latest", V22ManifestTemplate.class);
     DescriptorDigest blobDigest = manifestTemplate.getLayers().get(0).getDigest();
@@ -47,11 +44,7 @@
   @Test
   public void testCheck_doesNotExist() throws IOException, RegistryException, DigestException {
     RegistryClient registryClient =
-<<<<<<< HEAD
-        RegistryClient.factory("localhost:5000", "busybox", null).newAllowHttp();
-=======
-        RegistryClient.factory("localhost:5000", "busybox").setAllowHttp(true).newRegistryClient();
->>>>>>> d4f36b94
+        RegistryClient.factory(Connection::new, "localhost:5000", "busybox").setAllowHttp(true).newRegistryClient();
     DescriptorDigest fakeBlobDigest =
         DescriptorDigest.fromHash(
             "aaaaaaaaaaaaaaaaaaaaaaaaaaaaaaaaaaaaaaaaaaaaaaaaaaaaaaaaaaaaaaaa");
