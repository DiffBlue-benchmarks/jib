--- conflicted
+++ resolved
@@ -17,6 +17,7 @@
 package com.google.cloud.tools.jib.registry;
 
 import com.google.cloud.tools.jib.http.Authorization;
+import com.google.cloud.tools.jib.http.Connection;
 import java.io.IOException;
 import org.junit.Assert;
 import org.junit.Test;
@@ -28,25 +29,17 @@
   public void testGetRegistryAuthenticator()
       throws RegistryAuthenticationFailedException, IOException, RegistryException {
     RegistryClient registryClient =
-<<<<<<< HEAD
-        RegistryClient.factory("registry.hub.docker.com", "library/busybox", null)
-            .newWithAuthorization(null);
-=======
-        RegistryClient.factory("registry.hub.docker.com", "library/busybox").newRegistryClient();
->>>>>>> d4f36b94
+        RegistryClient.factory(Connection::new,
+            "registry.hub.docker.com", "library/busybox").newRegistryClient();
     RegistryAuthenticator registryAuthenticator = registryClient.getRegistryAuthenticator();
     Assert.assertNotNull(registryAuthenticator);
     Authorization authorization = registryAuthenticator.authenticatePull();
 
     RegistryClient authorizedRegistryClient =
-<<<<<<< HEAD
-        RegistryClient.factory("registry.hub.docker.com", "library/busybox", null)
-            .newWithAuthorization(authorization);
-=======
-        RegistryClient.factory("registry.hub.docker.com", "library/busybox")
+        RegistryClient.factory(Connection::new,
+            "registry.hub.docker.com", "library/busybox")
             .setAuthorization(authorization)
             .newRegistryClient();
->>>>>>> d4f36b94
     authorizedRegistryClient.pullManifest("latest");
   }
 }