/*
 * Copyright 2018 Google LLC. All rights reserved.
 *
 * Licensed under the Apache License, Version 2.0 (the "License"); you may not
 * use this file except in compliance with the License. You may obtain a copy of
 * the License at
 *
 *      http://www.apache.org/licenses/LICENSE-2.0
 *
 * Unless required by applicable law or agreed to in writing, software
 * distributed under the License is distributed on an "AS IS" BASIS, WITHOUT
 * WARRANTIES OR CONDITIONS OF ANY KIND, either express or implied. See the
 * License for the specific language governing permissions and limitations under
 * the License.
 */

package com.google.cloud.tools.jib.registry;

import java.net.MalformedURLException;
import java.net.URL;
import org.junit.Assert;
import org.junit.Test;

/** Tests for {@link RegistryAuthenticator}. */
public class RegistryAuthenticatorTest {

  @Test
  public void testFromAuthenticationMethod_bearer()
      throws MalformedURLException, RegistryAuthenticationFailedException {
    RegistryAuthenticator registryAuthenticator =
        RegistryAuthenticator.fromAuthenticationMethod(
            "Bearer realm=\"https://somerealm\",service=\"someservice\",scope=\"somescope\"",
            "someimage",
            null);
    Assert.assertEquals(
        new URL("https://somerealm?service=someservice&scope=repository:someimage:scope"),
        registryAuthenticator.getAuthenticationUrl("scope"));
  }

  @Test
  public void testFromAuthenticationMethod_basic() throws RegistryAuthenticationFailedException {
    Assert.assertNull(
        RegistryAuthenticator.fromAuthenticationMethod(
            "Basic realm=\"https://somerealm\",service=\"someservice\",scope=\"somescope\"",
<<<<<<< HEAD
            "someimage",
            null));
=======
            "someimage"));

    Assert.assertNull(
        RegistryAuthenticator.fromAuthenticationMethod(
            "BASIC realm=\"https://somerealm\",service=\"someservice\",scope=\"somescope\"",
            "someimage"));

    Assert.assertNull(
        RegistryAuthenticator.fromAuthenticationMethod(
            "bASIC realm=\"https://somerealm\",service=\"someservice\",scope=\"somescope\"",
            "someimage"));
>>>>>>> d4f36b94
  }

  @Test
  public void testFromAuthenticationMethod_noBearer() {
    try {
      RegistryAuthenticator.fromAuthenticationMethod(
          "realm=\"https://somerealm\",service=\"someservice\",scope=\"somescope\"",
          "someimage",
          null);
      Assert.fail("Authentication method without 'Bearer ' or 'Basic ' should fail");

    } catch (RegistryAuthenticationFailedException ex) {
      Assert.assertEquals(
          "Failed to authenticate with the registry because: 'Bearer' was not found in the 'WWW-Authenticate' header, tried to parse: realm=\"https://somerealm\",service=\"someservice\",scope=\"somescope\"",
          ex.getMessage());
    }
  }

  @Test
  public void testFromAuthenticationMethod_noRealm() {
    try {
      RegistryAuthenticator.fromAuthenticationMethod(
          "Bearer scope=\"somescope\"", "someimage", null);
      Assert.fail("Authentication method without 'realm' should fail");

    } catch (RegistryAuthenticationFailedException ex) {
      Assert.assertEquals(
          "Failed to authenticate with the registry because: 'realm' was not found in the 'WWW-Authenticate' header, tried to parse: Bearer scope=\"somescope\"",
          ex.getMessage());
    }
  }

  @Test
  public void testFromAuthenticationMethod_noService() {
    try {
      RegistryAuthenticator.fromAuthenticationMethod(
          "Bearer realm=\"https://somerealm\"", "someimage", null);
      Assert.fail("Authentication method without 'service' should fail");

    } catch (RegistryAuthenticationFailedException ex) {
      Assert.assertEquals(
          "Failed to authenticate with the registry because: 'service' was not found in the 'WWW-Authenticate' header, tried to parse: Bearer realm=\"https://somerealm\"",
          ex.getMessage());
    }
  }
}<|MERGE_RESOLUTION|>--- conflicted
+++ resolved
@@ -16,6 +16,7 @@
 
 package com.google.cloud.tools.jib.registry;
 
+import com.google.cloud.tools.jib.http.Connection;
 import java.net.MalformedURLException;
 import java.net.URL;
 import org.junit.Assert;
@@ -29,9 +30,9 @@
       throws MalformedURLException, RegistryAuthenticationFailedException {
     RegistryAuthenticator registryAuthenticator =
         RegistryAuthenticator.fromAuthenticationMethod(
+            Connection::new,
             "Bearer realm=\"https://somerealm\",service=\"someservice\",scope=\"somescope\"",
-            "someimage",
-            null);
+            "someimage");
     Assert.assertEquals(
         new URL("https://somerealm?service=someservice&scope=repository:someimage:scope"),
         registryAuthenticator.getAuthenticationUrl("scope"));
@@ -41,32 +42,30 @@
   public void testFromAuthenticationMethod_basic() throws RegistryAuthenticationFailedException {
     Assert.assertNull(
         RegistryAuthenticator.fromAuthenticationMethod(
+            Connection::new,
             "Basic realm=\"https://somerealm\",service=\"someservice\",scope=\"somescope\"",
-<<<<<<< HEAD
-            "someimage",
-            null));
-=======
             "someimage"));
 
     Assert.assertNull(
         RegistryAuthenticator.fromAuthenticationMethod(
+            Connection::new,
             "BASIC realm=\"https://somerealm\",service=\"someservice\",scope=\"somescope\"",
             "someimage"));
 
     Assert.assertNull(
         RegistryAuthenticator.fromAuthenticationMethod(
+            Connection::new,
             "bASIC realm=\"https://somerealm\",service=\"someservice\",scope=\"somescope\"",
             "someimage"));
->>>>>>> d4f36b94
   }
 
   @Test
   public void testFromAuthenticationMethod_noBearer() {
     try {
       RegistryAuthenticator.fromAuthenticationMethod(
+          Connection::new,
           "realm=\"https://somerealm\",service=\"someservice\",scope=\"somescope\"",
-          "someimage",
-          null);
+          "someimage");
       Assert.fail("Authentication method without 'Bearer ' or 'Basic ' should fail");
 
     } catch (RegistryAuthenticationFailedException ex) {
@@ -80,7 +79,7 @@
   public void testFromAuthenticationMethod_noRealm() {
     try {
       RegistryAuthenticator.fromAuthenticationMethod(
-          "Bearer scope=\"somescope\"", "someimage", null);
+          Connection::new, "Bearer scope=\"somescope\"", "someimage");
       Assert.fail("Authentication method without 'realm' should fail");
 
     } catch (RegistryAuthenticationFailedException ex) {
@@ -94,7 +93,7 @@
   public void testFromAuthenticationMethod_noService() {
     try {
       RegistryAuthenticator.fromAuthenticationMethod(
-          "Bearer realm=\"https://somerealm\"", "someimage", null);
+          Connection::new, "Bearer realm=\"https://somerealm\"", "someimage");
       Assert.fail("Authentication method without 'service' should fail");
 
     } catch (RegistryAuthenticationFailedException ex) {
