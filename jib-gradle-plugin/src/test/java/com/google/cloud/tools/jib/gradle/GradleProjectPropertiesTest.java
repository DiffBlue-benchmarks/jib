/*
 * Copyright 2018 Google LLC. All rights reserved.
 *
 * Licensed under the Apache License, Version 2.0 (the "License"); you may not
 * use this file except in compliance with the License. You may obtain a copy of
 * the License at
 *
 *      http://www.apache.org/licenses/LICENSE-2.0
 *
 * Unless required by applicable law or agreed to in writing, software
 * distributed under the License is distributed on an "AS IS" BASIS, WITHOUT
 * WARRANTIES OR CONDITIONS OF ANY KIND, either express or implied. See the
 * License for the specific language governing permissions and limitations under
 * the License.
 */

package com.google.cloud.tools.jib.gradle;

<<<<<<< HEAD
=======
import com.google.cloud.tools.jib.builder.SourceFilesConfiguration;
import com.google.cloud.tools.jib.image.ImageReference;
import com.google.cloud.tools.jib.image.InvalidImageReferenceException;
>>>>>>> f3a725bd
import com.google.common.collect.ImmutableMap;
import com.google.common.collect.ImmutableSet;
import java.util.Collections;
import org.gradle.api.Project;
import org.gradle.api.internal.file.FileResolver;
import org.gradle.api.java.archives.Manifest;
import org.gradle.api.java.archives.internal.DefaultManifest;
import org.gradle.jvm.tasks.Jar;
import org.junit.Assert;
import org.junit.Before;
import org.junit.Test;
import org.junit.runner.RunWith;
import org.mockito.Mock;
import org.mockito.Mockito;
import org.mockito.junit.MockitoJUnitRunner;

/** Test for {@link GradleProjectProperties}. */
@RunWith(MockitoJUnitRunner.class)
public class GradleProjectPropertiesTest {

  @Mock private FileResolver mockFileResolver;
  @Mock private Jar mockJar;
  @Mock private Jar mockJar2;
  @Mock private Project mockProject;
  @Mock private GradleBuildLogger mockGradleBuildLogger;
<<<<<<< HEAD
  @Mock private GradleLayerConfigurations mockGradleLayerConfigurations;
=======
  @Mock private SourceFilesConfiguration mockSourceFilesConfiguration;
  @Mock private JibExtension mockJibExtension;
  @Mock private GradleBuildLogger mockBuildLogger;
>>>>>>> f3a725bd

  private Manifest manifest;
  private GradleProjectProperties gradleProjectProperties;

  @Before
  public void setup() {
    manifest = new DefaultManifest(mockFileResolver);
    Mockito.when(mockJar.getManifest()).thenReturn(manifest);

    gradleProjectProperties =
        new GradleProjectProperties(
            mockProject, mockGradleBuildLogger, mockGradleLayerConfigurations);
  }

  @Test
  public void testGetMainClassFromJar_success() {
    manifest.attributes(ImmutableMap.of("Main-Class", "some.main.class"));
    Mockito.when(mockProject.getTasksByName("jar", false)).thenReturn(ImmutableSet.of(mockJar));
    Assert.assertEquals("some.main.class", gradleProjectProperties.getMainClassFromJar());
  }

  @Test
  public void testGetMainClassFromJar_missing() {
    Mockito.when(mockProject.getTasksByName("jar", false)).thenReturn(Collections.emptySet());
    Assert.assertEquals(null, gradleProjectProperties.getMainClassFromJar());
  }

  @Test
  public void testGetMainClassFromJar_multiple() {
    manifest.attributes(ImmutableMap.of("Main-Class", "some.main.class"));
    Mockito.when(mockProject.getTasksByName("jar", false))
        .thenReturn(ImmutableSet.of(mockJar, mockJar2));
    Assert.assertEquals(null, gradleProjectProperties.getMainClassFromJar());
  }

  @Test
  public void testGetDockerTag_configured() throws InvalidImageReferenceException {
    Mockito.when(mockJibExtension.getTargetImage()).thenReturn("a/b:c");
    ImageReference result =
        gradleProjectProperties.getGeneratedTargetDockerTag(mockJibExtension, mockBuildLogger);
    Assert.assertEquals("a/b", result.getRepository());
    Assert.assertEquals("c", result.getTag());
    Mockito.verify(mockBuildLogger, Mockito.never()).lifecycle(Mockito.any());
  }

  @Test
  public void testGetDockerTag_notConfigured() throws InvalidImageReferenceException {
    Mockito.when(mockProject.getName()).thenReturn("project-name");
    Mockito.when(mockProject.getVersion()).thenReturn("project-version");
    Mockito.when(mockJibExtension.getTargetImage()).thenReturn(null);
    ImageReference result =
        gradleProjectProperties.getGeneratedTargetDockerTag(mockJibExtension, mockBuildLogger);
    Assert.assertEquals("project-name", result.getRepository());
    Assert.assertEquals("project-version", result.getTag());
    Mockito.verify(mockBuildLogger)
        .lifecycle(
            "Tagging image with generated image reference project-name:project-version. If you'd "
                + "like to specify a different tag, you can set the jib.to.image parameter in your "
                + "build.gradle, or use the --image=<MY IMAGE> commandline flag.");
  }
}<|MERGE_RESOLUTION|>--- conflicted
+++ resolved
@@ -16,12 +16,8 @@
 
 package com.google.cloud.tools.jib.gradle;
 
-<<<<<<< HEAD
-=======
-import com.google.cloud.tools.jib.builder.SourceFilesConfiguration;
 import com.google.cloud.tools.jib.image.ImageReference;
 import com.google.cloud.tools.jib.image.InvalidImageReferenceException;
->>>>>>> f3a725bd
 import com.google.common.collect.ImmutableMap;
 import com.google.common.collect.ImmutableSet;
 import java.util.Collections;
@@ -47,13 +43,8 @@
   @Mock private Jar mockJar2;
   @Mock private Project mockProject;
   @Mock private GradleBuildLogger mockGradleBuildLogger;
-<<<<<<< HEAD
   @Mock private GradleLayerConfigurations mockGradleLayerConfigurations;
-=======
-  @Mock private SourceFilesConfiguration mockSourceFilesConfiguration;
   @Mock private JibExtension mockJibExtension;
-  @Mock private GradleBuildLogger mockBuildLogger;
->>>>>>> f3a725bd
 
   private Manifest manifest;
   private GradleProjectProperties gradleProjectProperties;
@@ -93,10 +84,10 @@
   public void testGetDockerTag_configured() throws InvalidImageReferenceException {
     Mockito.when(mockJibExtension.getTargetImage()).thenReturn("a/b:c");
     ImageReference result =
-        gradleProjectProperties.getGeneratedTargetDockerTag(mockJibExtension, mockBuildLogger);
+        gradleProjectProperties.getGeneratedTargetDockerTag(mockJibExtension, mockGradleBuildLogger);
     Assert.assertEquals("a/b", result.getRepository());
     Assert.assertEquals("c", result.getTag());
-    Mockito.verify(mockBuildLogger, Mockito.never()).lifecycle(Mockito.any());
+    Mockito.verify(mockGradleBuildLogger, Mockito.never()).lifecycle(Mockito.any());
   }
 
   @Test
@@ -105,10 +96,10 @@
     Mockito.when(mockProject.getVersion()).thenReturn("project-version");
     Mockito.when(mockJibExtension.getTargetImage()).thenReturn(null);
     ImageReference result =
-        gradleProjectProperties.getGeneratedTargetDockerTag(mockJibExtension, mockBuildLogger);
+        gradleProjectProperties.getGeneratedTargetDockerTag(mockJibExtension, mockGradleBuildLogger);
     Assert.assertEquals("project-name", result.getRepository());
     Assert.assertEquals("project-version", result.getTag());
-    Mockito.verify(mockBuildLogger)
+    Mockito.verify(mockGradleBuildLogger)
         .lifecycle(
             "Tagging image with generated image reference project-name:project-version. If you'd "
                 + "like to specify a different tag, you can set the jib.to.image parameter in your "
