--- conflicted
+++ resolved
@@ -141,23 +141,10 @@
             .setKnownBaseRegistryCredentials(knownBaseRegistryCredentials)
             .setJavaArguments(jibExtension.getArgs())
             .setExposedPorts(ExposedPortsParser.parse(jibExtension.getExposedPorts()))
-<<<<<<< HEAD
-            .setAllowHttp(jibExtension.getAllowInsecureRegistries())
+        .setAllowInsecureRegistries(jibExtension.getAllowInsecureRegistries())
             .setLayerConfigurations(gradleProjectProperties.getLayerConfigurations())
             .setEntrypoint(
                 JavaEntrypointConstructor.makeDefaultEntrypoint(jibExtension.getJvmFlags(), mainClass));
-=======
-            .setAllowInsecureRegistries(jibExtension.getAllowInsecureRegistries());
-    if (Files.exists(jibExtension.getExtraDirectory().toPath())) {
-      try (Stream<Path> extraFilesLayerDirectoryFiles =
-          Files.list(jibExtension.getExtraDirectory().toPath())) {
-        buildConfigurationBuilder.setExtraFilesLayerConfiguration(
-            LayerConfiguration.builder()
-                .addEntry(extraFilesLayerDirectoryFiles.collect(Collectors.toList()), "/")
-                .build());
-      }
-    }
->>>>>>> 4e8126dc
     CacheConfiguration applicationLayersCacheConfiguration =
         CacheConfiguration.forPath(gradleProjectProperties.getCacheDirectory());
     buildConfigurationBuilder.setApplicationLayersCacheConfiguration(
